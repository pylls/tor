--- conflicted
+++ resolved
@@ -3242,7 +3242,6 @@
 }
 
 static void
-<<<<<<< HEAD
 test_config_default_dir_servers(void *arg)
 {
   or_options_t *opts = NULL;
@@ -3279,7 +3278,9 @@
 
  done:
   or_options_free(opts);
-=======
+}
+
+static void
 test_config_use_multiple_directories(void *arg)
 {
   (void)arg;
@@ -3319,7 +3320,6 @@
 
  done:
   tor_free(options);
->>>>>>> d72af108
 }
 
 #define CONFIG_TEST(name, flags)                          \
