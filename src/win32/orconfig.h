/* orconfig.h for Windows -- This file is *not* generated by autoconf.
 * Instead, it has to be hand-edited to keep Win32 happy.
 */

/* Windows-only defines. */
#define MS_WINDOWS
#define MS_WIN32
#define CONFDIR ""

/* Define to 1 if you have the <arpa/inet.h> header file. */
#undef HAVE_ARPA_INET_H

/* Define to 1 if you have the <assert.h> header file. */
#define HAVE_ASSERT_H

/* Define to 1 if you have the <ctype.h> header file. */
#define HAVE_CTYPE_H

#define ENABLE_THREADS

/* Define to 1 if you have the <errno.h> header file. */
#define HAVE_ERRNO_H

/* Define to 1 if you have the `event_get_method' function. */
#define HAVE_EVENT_GET_METHOD 1

/* Define to 1 if you have the `event_get_version' function. */
#define HAVE_EVENT_GET_VERSION 1

/* Define to 1 if you have the `event_set_log_callback' function. */
#define HAVE_EVENT_SET_LOG_CALLBACK 1

/* Define to 1 if you have the <fcntl.h> header file. */
#define HAVE_FCNTL_H

/* Define to 1 if you have the `ftime' function. */
#define HAVE_FTIME

/* Define to 1 if you have the `gettimeofday' function. */
#undef HAVE_GETTIMEOFDAY

/* Define to 1 if you have the <grp.h> header file. */
#undef HAVE_GRP_H

/* Define to 1 if you have the `inet_aton' function. */
#undef HAVE_INET_ATON

/* Define to 1 if you have the <inttypes.h> header file. */
/* #define HAVE_INTTYPES_H */

/* Define to 1 if you have the <limits.h> header file. */
#define HAVE_LIMITS_H

/* Define to 1 if you have the <machine/limits.h> header file. */
#undef HAVE_MACHINE_LIMITS_H

/* Define to 1 if you have the <memory.h> header file. */
#define HAVE_MEMORY_H

/* Define to 1 if you have the <netdb.h> header file. */
#undef HAVE_NETDB_H

/* Define to 1 if you have the <netinet/in.h> header file. */
#undef HAVE_NETINET_IN_H

/* Define to 1 if you have the <poll.h> header file. */
#undef HAVE_POLL_H

/* Define to 1 if you have the <pwd.h> header file. */
#undef HAVE_PWD_H

/* Define to 1 if you have the <signal.h> header file. */
#define HAVE_SIGNAL_H

/* Define to 1 if you have the `socketpair' function. */
#undef HAVE_SOCKETPAIR

/* Define to 1 if you have the <stdint.h> header file. */
#undef HAVE_STDINT_H

/* Define to 1 if you have the <stdlib.h> header file. */
#define HAVE_STDLIB_H

/* Define to 1 if you have the <strings.h> header file. */
#undef HAVE_STRINGS_H

/* Define to 1 if you have the <string.h> header file. */
#define HAVE_STRING_H

/* Define to 1 if you have the `strlcat' function. */
#if defined (WINCE)
#define HAVE_STRLCAT
#else
#undef HAVE_STRLCAT
#endif

/* Define to 1 if you have the `strlcpy' function. */
#if defined (WINCE)
#define HAVE_STRLCPY
#else
#undef HAVE_STRLCPY
#endif
/* Define to 1 if you have the `strptime' function. */
#undef HAVE_STRPTIME

/* Define to 1 if your timeval has a tv_sec element. */
#define HAVE_STRUCT_TIMEVAL_TV_SEC
/* Change to #undef if you're using BCC */

/* Define to 1 if you have the <sys/fcntl.h> header file. */
#undef HAVE_SYS_FCNTL_H

/* Define to 1 if you have the <sys/ioctl.h> header file. */
#undef HAVE_SYS_IOCTL_H

/* Define to 1 if you have the <sys/limits.h> header file. */
#undef HAVE_SYS_LIMITS_H

/* Define to 1 if you have the <sys/poll.h> header file. */
#undef HAVE_SYS_POLL_H

/* Define to 1 if you have the <sys/socket.h> header file. */
#undef HAVE_SYS_SOCKET_H

/* Define to 1 if you have the <sys/stat.h> header file. */
#define HAVE_SYS_STAT_H

/* Define to 1 if you have the <sys/time.h> header file. */
#undef HAVE_SYS_TIME_H

/* Define to 1 if you have the <sys/types.h> header file. */
#define HAVE_SYS_TYPES_H

/* Define to 1 if you have the <sys/utime.h> header file. */
#define HAVE_SYS_UTIME_H

/* Define to 1 if you have the <sys/wait.h> header file. */
#undef HAVE_SYS_WAIT_H

/* Define to 1 if you have the <time.h> header file. */
#define HAVE_TIME_H

/* Define to 1 if you have the `uname' function. */
#undef HAVE_UNAME

/* Define to 1 if you have the <unistd.h> header file. */
#undef HAVE_UNISTD_H

/* Define to 1 iff NULL is represented by a 0 in memory. */
#define NULL_REP_IS_ZERO_BYTES 1

/* Name of package */
#define PACKAGE "tor"

/* Define to the address where bug reports for this package should be sent. */
#undef PACKAGE_BUGREPORT

/* Define to the full name of this package. */
#undef PACKAGE_NAME

/* Define to the full name and version of this package. */
#undef PACKAGE_STRING

/* Define to the one symbol short name of this package. */
#undef PACKAGE_TARNAME

/* Define to the version of this package. */
#undef PACKAGE_VERSION

/* The size of a `char', as computed by sizeof. */
#define SIZEOF_CHAR 1

/* The size of a `int', as computed by sizeof. */
#define SIZEOF_INT 4

/* The size of a `int16_t', as computed by sizeof. */
#undef SIZEOF_INT16_T

/* The size of a `int32_t', as computed by sizeof. */
#undef SIZEOF_INT32_T

/* The size of a `int64_t', as computed by sizeof. */
#undef SIZEOF_INT64_T

/* The size of a `int8_t', as computed by sizeof. */
#undef SIZEOF_INT8_T

/* The size of a `long', as computed by sizeof. */
#define SIZEOF_LONG 4

/* The size of a `long long', as computed by sizeof. */
#undef SIZEOF_LONG_LONG

/* The size of a `short', as computed by sizeof. */
#define SIZEOF_SHORT 2

/* The size of a `time_t', as computed by sizeof. */
#define SIZEOF_TIME_T 4

/* The size of a `uint16_t', as computed by sizeof. */
#undef SIZEOF_UINT16_T

/* The size of a `uint32_t', as computed by sizeof. */
#undef SIZEOF_UINT32_T

/* The size of a `uint64_t', as computed by sizeof. */
#undef SIZEOF_UINT64_T

/* The size of a `uint8_t', as computed by sizeof. */
#undef SIZEOF_UINT8_T

/* The size of a `void *', as computed by sizeof. */
#define SIZEOF_VOID_P 4

/* The size of a `__int64', as computed by sizeof. */
#define SIZEOF___INT64 8

/* The sizeof a size_t, as computed by sizeof. */
#define SIZEOF_SIZE_T 4

/* Define to 1 if you have the ANSI C header files. */
#define STDC_HEADERS

/* Define to 1 if time_t is signed. */
#define TIME_T_IS_SIGNED

/* Define to 1 iff unaligned int access is allowed */
#define UNALIGNED_INT_ACCESS_OK

#define HAVE_EVENT_H

/* Define to 1 iff we represent negative integers with two's complement */
#define USING_TWOS_COMPLEMENT

/* Version number of package */
<<<<<<< HEAD
#define VERSION "0.2.3.0-alpha-dev"
=======
#define VERSION "0.2.2.18-alpha-dev"
>>>>>>> c643e052
<|MERGE_RESOLUTION|>--- conflicted
+++ resolved
@@ -233,8 +233,4 @@
 #define USING_TWOS_COMPLEMENT
 
 /* Version number of package */
-<<<<<<< HEAD
-#define VERSION "0.2.3.0-alpha-dev"
-=======
-#define VERSION "0.2.2.18-alpha-dev"
->>>>>>> c643e052
+#define VERSION "0.2.3.0-alpha-dev"