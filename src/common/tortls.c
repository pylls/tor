/* Copyright (c) 2003, Roger Dingledine.
 * Copyright (c) 2004-2006, Roger Dingledine, Nick Mathewson.
 * Copyright (c) 2007-2015, The Tor Project, Inc. */
/* See LICENSE for licensing information */

/**
 * \file tortls.c
 * \brief Wrapper functions to present a consistent interface to
 * TLS, SSL, and X.509 functions from OpenSSL.
 **/

/* (Unlike other tor functions, these
 * are prefixed with tor_ in order to avoid conflicting with OpenSSL
 * functions and variables.)
 */

#include "orconfig.h"

#include <assert.h>
#ifdef _WIN32 /*wrkard for dtls1.h >= 0.9.8m of "#include <winsock.h>"*/
 #ifndef _WIN32_WINNT
 #define _WIN32_WINNT 0x0501
 #endif
 #define WIN32_LEAN_AND_MEAN
 #if defined(_MSC_VER) && (_MSC_VER < 1300)
    #include <winsock.h>
 #else
    #include <winsock2.h>
    #include <ws2tcpip.h>
 #endif
#endif

#ifdef __GNUC__
#define GCC_VERSION (__GNUC__ * 100 + __GNUC_MINOR__)
#endif

#if __GNUC__ && GCC_VERSION >= 402
#if GCC_VERSION >= 406
#pragma GCC diagnostic push
#endif
/* Some versions of OpenSSL declare SSL_get_selected_srtp_profile twice in
 * srtp.h. Suppress the GCC warning so we can build with -Wredundant-decl. */
#pragma GCC diagnostic ignored "-Wredundant-decls"
#endif

#include <openssl/opensslv.h>
#include "crypto.h"

#if OPENSSL_VERSION_NUMBER < OPENSSL_V_SERIES(1,0,0)
#error "We require OpenSSL >= 1.0.0"
#endif
#ifdef OPENSSL_NO_EC
#error "We require OpenSSL with ECC support"
#endif

#include <openssl/ssl.h>
#include <openssl/ssl3.h>
#include <openssl/err.h>
#include <openssl/tls1.h>
#include <openssl/asn1.h>
#include <openssl/bio.h>
#include <openssl/bn.h>
#include <openssl/rsa.h>

#if __GNUC__ && GCC_VERSION >= 402
#if GCC_VERSION >= 406
#pragma GCC diagnostic pop
#else
#pragma GCC diagnostic warning "-Wredundant-decls"
#endif
#endif

#ifdef USE_BUFFEREVENTS
#include <event2/bufferevent_ssl.h>
#include <event2/buffer.h>
#include <event2/event.h>
#include "compat_libevent.h"
#endif

#include "tortls.h"
#include "util.h"
#include "torlog.h"
#include "container.h"
#include <string.h>

/* Enable the "v2" TLS handshake.
 */
#define V2_HANDSHAKE_SERVER
#define V2_HANDSHAKE_CLIENT

/* Copied from or.h */
#define LEGAL_NICKNAME_CHARACTERS \
  "abcdefghijklmnopqrstuvwxyzABCDEFGHIJKLMNOPQRSTUVWXYZ0123456789"

/** How long do identity certificates live? (sec) */
#define IDENTITY_CERT_LIFETIME  (365*24*60*60)

#define ADDR(tls) (((tls) && (tls)->address) ? tls->address : "peer")

#if OPENSSL_VERSION_NUMBER <  OPENSSL_V(1,0,0,'f')
/* This is a version of OpenSSL before 1.0.0f. It does not have
 * the CVE-2011-4576 fix, and as such it can't use RELEASE_BUFFERS and
 * SSL3 safely at the same time.
 */
#define DISABLE_SSL3_HANDSHAKE
#endif

/* We redefine these so that we can run correctly even if the vendor gives us
 * a version of OpenSSL that does not match its header files.  (Apple: I am
 * looking at you.)
 */
#ifndef SSL_OP_ALLOW_UNSAFE_LEGACY_RENEGOTIATION
#define SSL_OP_ALLOW_UNSAFE_LEGACY_RENEGOTIATION 0x00040000L
#endif
#ifndef SSL3_FLAGS_ALLOW_UNSAFE_LEGACY_RENEGOTIATION
#define SSL3_FLAGS_ALLOW_UNSAFE_LEGACY_RENEGOTIATION 0x0010
#endif

/** Structure that we use for a single certificate. */
struct tor_x509_cert_t {
  X509 *cert;
  uint8_t *encoded;
  size_t encoded_len;
  unsigned pkey_digests_set : 1;
  digests_t cert_digests;
  digests_t pkey_digests;
};

/** Holds a SSL_CTX object and related state used to configure TLS
 * connections.
 */
typedef struct tor_tls_context_t {
  int refcnt;
  SSL_CTX *ctx;
  tor_x509_cert_t *my_link_cert;
  tor_x509_cert_t *my_id_cert;
  tor_x509_cert_t *my_auth_cert;
  crypto_pk_t *link_key;
  crypto_pk_t *auth_key;
} tor_tls_context_t;

/** Return values for tor_tls_classify_client_ciphers.
 *
 * @{
 */
/** An error occurred when examining the client ciphers */
#define CIPHERS_ERR -1
/** The client cipher list indicates that a v1 handshake was in use. */
#define CIPHERS_V1 1
/** The client cipher list indicates that the client is using the v2 or the
 * v3 handshake, but that it is (probably!) lying about what ciphers it
 * supports */
#define CIPHERS_V2 2
/** The client cipher list indicates that the client is using the v2 or the
 * v3 handshake, and that it is telling the truth about what ciphers it
 * supports */
#define CIPHERS_UNRESTRICTED 3
/** @} */

#define TOR_TLS_MAGIC 0x71571571

typedef enum {
    TOR_TLS_ST_HANDSHAKE, TOR_TLS_ST_OPEN, TOR_TLS_ST_GOTCLOSE,
    TOR_TLS_ST_SENTCLOSE, TOR_TLS_ST_CLOSED, TOR_TLS_ST_RENEGOTIATE,
    TOR_TLS_ST_BUFFEREVENT
} tor_tls_state_t;
#define tor_tls_state_bitfield_t ENUM_BF(tor_tls_state_t)

/** Holds a SSL object and its associated data.  Members are only
 * accessed from within tortls.c.
 */
struct tor_tls_t {
  uint32_t magic;
  tor_tls_context_t *context; /** A link to the context object for this tls. */
  SSL *ssl; /**< An OpenSSL SSL object. */
  int socket; /**< The underlying file descriptor for this TLS connection. */
  char *address; /**< An address to log when describing this connection. */
  tor_tls_state_bitfield_t state : 3; /**< The current SSL state,
                                       * depending on which operations
                                       * have completed successfully. */
  unsigned int isServer:1; /**< True iff this is a server-side connection */
  unsigned int wasV2Handshake:1; /**< True iff the original handshake for
                                  * this connection used the updated version
                                  * of the connection protocol (client sends
                                  * different cipher list, server sends only
                                  * one certificate). */
  /** True iff we should call negotiated_callback when we're done reading. */
  unsigned int got_renegotiate:1;
  /** Return value from tor_tls_classify_client_ciphers, or 0 if we haven't
   * called that function yet. */
  int8_t client_cipher_list_type;
  /** Incremented every time we start the server side of a handshake. */
  uint8_t server_handshake_count;
  size_t wantwrite_n; /**< 0 normally, >0 if we returned wantwrite last
                       * time. */
  /** Last values retrieved from BIO_number_read()/write(); see
   * tor_tls_get_n_raw_bytes() for usage.
   */
  unsigned long last_write_count;
  unsigned long last_read_count;
  /** If set, a callback to invoke whenever the client tries to renegotiate
   * the handshake. */
  void (*negotiated_callback)(tor_tls_t *tls, void *arg);
  /** Argument to pass to negotiated_callback. */
  void *callback_arg;
};

/** The ex_data index in which we store a pointer to an SSL object's
 * corresponding tor_tls_t object. */
static int tor_tls_object_ex_data_index = -1;

/** Helper: Allocate tor_tls_object_ex_data_index. */
static void
tor_tls_allocate_tor_tls_object_ex_data_index(void)
{
  if (tor_tls_object_ex_data_index == -1) {
    tor_tls_object_ex_data_index =
      SSL_get_ex_new_index(0, NULL, NULL, NULL, NULL);
    tor_assert(tor_tls_object_ex_data_index != -1);
  }
}

/** Helper: given a SSL* pointer, return the tor_tls_t object using that
 * pointer. */
static INLINE tor_tls_t *
tor_tls_get_by_ssl(const SSL *ssl)
{
  tor_tls_t *result = SSL_get_ex_data(ssl, tor_tls_object_ex_data_index);
  if (result)
    tor_assert(result->magic == TOR_TLS_MAGIC);
  return result;
}

static void tor_tls_context_decref(tor_tls_context_t *ctx);
static void tor_tls_context_incref(tor_tls_context_t *ctx);
static X509* tor_tls_create_certificate(crypto_pk_t *rsa,
                                        crypto_pk_t *rsa_sign,
                                        const char *cname,
                                        const char *cname_sign,
                                        unsigned int cert_lifetime);

static int tor_tls_context_init_one(tor_tls_context_t **ppcontext,
                                    crypto_pk_t *identity,
                                    unsigned int key_lifetime,
                                    unsigned int flags,
                                    int is_client);
static tor_tls_context_t *tor_tls_context_new(crypto_pk_t *identity,
                                              unsigned int key_lifetime,
                                              unsigned int flags,
                                              int is_client);
static int check_cert_lifetime_internal(int severity, const X509 *cert,
                                   int past_tolerance, int future_tolerance);

/** Global TLS contexts. We keep them here because nobody else needs
 * to touch them.
 *
 * @{ */
static tor_tls_context_t *server_tls_context = NULL;
static tor_tls_context_t *client_tls_context = NULL;
/**@}*/

/** True iff tor_tls_init() has been called. */
static int tls_library_is_initialized = 0;

/* Module-internal error codes. */
#define TOR_TLS_SYSCALL_    (MIN_TOR_TLS_ERROR_VAL_ - 2)
#define TOR_TLS_ZERORETURN_ (MIN_TOR_TLS_ERROR_VAL_ - 1)

/** Write a description of the current state of <b>tls</b> into the
 * <b>sz</b>-byte buffer at <b>buf</b>. */
void
tor_tls_get_state_description(tor_tls_t *tls, char *buf, size_t sz)
{
  const char *ssl_state;
  const char *tortls_state;

  if (PREDICT_UNLIKELY(!tls || !tls->ssl)) {
    strlcpy(buf, "(No SSL object)", sz);
    return;
  }

  ssl_state = SSL_state_string_long(tls->ssl);
  switch (tls->state) {
#define CASE(st) case TOR_TLS_ST_##st: tortls_state = " in "#st ; break
    CASE(HANDSHAKE);
    CASE(OPEN);
    CASE(GOTCLOSE);
    CASE(SENTCLOSE);
    CASE(CLOSED);
    CASE(RENEGOTIATE);
#undef CASE
  case TOR_TLS_ST_BUFFEREVENT:
    tortls_state = "";
    break;
  default:
    tortls_state = " in unknown TLS state";
    break;
  }

  tor_snprintf(buf, sz, "%s%s", ssl_state, tortls_state);
}

/** Log a single error <b>err</b> as returned by ERR_get_error(), which was
 * received while performing an operation <b>doing</b> on <b>tls</b>.  Log
 * the message at <b>severity</b>, in log domain <b>domain</b>. */
void
tor_tls_log_one_error(tor_tls_t *tls, unsigned long err,
                  int severity, int domain, const char *doing)
{
  const char *state = NULL, *addr;
  const char *msg, *lib, *func;

  state = (tls && tls->ssl)?SSL_state_string_long(tls->ssl):"---";

  addr = tls ? tls->address : NULL;

  /* Some errors are known-benign, meaning they are the fault of the other
   * side of the connection. The caller doesn't know this, so override the
   * priority for those cases. */
  switch (ERR_GET_REASON(err)) {
    case SSL_R_HTTP_REQUEST:
    case SSL_R_HTTPS_PROXY_REQUEST:
    case SSL_R_RECORD_LENGTH_MISMATCH:
    case SSL_R_RECORD_TOO_LARGE:
    case SSL_R_UNKNOWN_PROTOCOL:
    case SSL_R_UNSUPPORTED_PROTOCOL:
      severity = LOG_INFO;
      break;
    default:
      break;
  }

  msg = (const char*)ERR_reason_error_string(err);
  lib = (const char*)ERR_lib_error_string(err);
  func = (const char*)ERR_func_error_string(err);
  if (!msg) msg = "(null)";
  if (!lib) lib = "(null)";
  if (!func) func = "(null)";
  if (doing) {
    tor_log(severity, domain, "TLS error while %s%s%s: %s (in %s:%s:%s)",
        doing, addr?" with ":"", addr?addr:"",
        msg, lib, func, state);
  } else {
    tor_log(severity, domain, "TLS error%s%s: %s (in %s:%s:%s)",
        addr?" with ":"", addr?addr:"",
        msg, lib, func, state);
  }
}

/** Log all pending tls errors at level <b>severity</b> in log domain
 * <b>domain</b>.  Use <b>doing</b> to describe our current activities.
 */
static void
tls_log_errors(tor_tls_t *tls, int severity, int domain, const char *doing)
{
  unsigned long err;

  while ((err = ERR_get_error()) != 0) {
    tor_tls_log_one_error(tls, err, severity, domain, doing);
  }
}

/** Convert an errno (or a WSAerrno on windows) into a TOR_TLS_* error
 * code. */
static int
tor_errno_to_tls_error(int e)
{
  switch (e) {
    case SOCK_ERRNO(ECONNRESET): // most common
      return TOR_TLS_ERROR_CONNRESET;
    case SOCK_ERRNO(ETIMEDOUT):
      return TOR_TLS_ERROR_TIMEOUT;
    case SOCK_ERRNO(EHOSTUNREACH):
    case SOCK_ERRNO(ENETUNREACH):
      return TOR_TLS_ERROR_NO_ROUTE;
    case SOCK_ERRNO(ECONNREFUSED):
      return TOR_TLS_ERROR_CONNREFUSED; // least common
    default:
      return TOR_TLS_ERROR_MISC;
  }
}

/** Given a TOR_TLS_* error code, return a string equivalent. */
const char *
tor_tls_err_to_string(int err)
{
  if (err >= 0)
    return "[Not an error.]";
  switch (err) {
    case TOR_TLS_ERROR_MISC: return "misc error";
    case TOR_TLS_ERROR_IO: return "unexpected close";
    case TOR_TLS_ERROR_CONNREFUSED: return "connection refused";
    case TOR_TLS_ERROR_CONNRESET: return "connection reset";
    case TOR_TLS_ERROR_NO_ROUTE: return "host unreachable";
    case TOR_TLS_ERROR_TIMEOUT: return "connection timed out";
    case TOR_TLS_CLOSE: return "closed";
    case TOR_TLS_WANTREAD: return "want to read";
    case TOR_TLS_WANTWRITE: return "want to write";
    default: return "(unknown error code)";
  }
}

#define CATCH_SYSCALL 1
#define CATCH_ZERO    2

/** Given a TLS object and the result of an SSL_* call, use
 * SSL_get_error to determine whether an error has occurred, and if so
 * which one.  Return one of TOR_TLS_{DONE|WANTREAD|WANTWRITE|ERROR}.
 * If extra&CATCH_SYSCALL is true, return TOR_TLS_SYSCALL_ instead of
 * reporting syscall errors.  If extra&CATCH_ZERO is true, return
 * TOR_TLS_ZERORETURN_ instead of reporting zero-return errors.
 *
 * If an error has occurred, log it at level <b>severity</b> and describe the
 * current action as <b>doing</b>.
 */
static int
tor_tls_get_error(tor_tls_t *tls, int r, int extra,
                  const char *doing, int severity, int domain)
{
  int err = SSL_get_error(tls->ssl, r);
  int tor_error = TOR_TLS_ERROR_MISC;
  switch (err) {
    case SSL_ERROR_NONE:
      return TOR_TLS_DONE;
    case SSL_ERROR_WANT_READ:
      return TOR_TLS_WANTREAD;
    case SSL_ERROR_WANT_WRITE:
      return TOR_TLS_WANTWRITE;
    case SSL_ERROR_SYSCALL:
      if (extra&CATCH_SYSCALL)
        return TOR_TLS_SYSCALL_;
      if (r == 0) {
        tor_log(severity, LD_NET, "TLS error: unexpected close while %s (%s)",
            doing, SSL_state_string_long(tls->ssl));
        tor_error = TOR_TLS_ERROR_IO;
      } else {
        int e = tor_socket_errno(tls->socket);
        tor_log(severity, LD_NET,
            "TLS error: <syscall error while %s> (errno=%d: %s; state=%s)",
            doing, e, tor_socket_strerror(e),
            SSL_state_string_long(tls->ssl));
        tor_error = tor_errno_to_tls_error(e);
      }
      tls_log_errors(tls, severity, domain, doing);
      return tor_error;
    case SSL_ERROR_ZERO_RETURN:
      if (extra&CATCH_ZERO)
        return TOR_TLS_ZERORETURN_;
      tor_log(severity, LD_NET, "TLS connection closed while %s in state %s",
          doing, SSL_state_string_long(tls->ssl));
      tls_log_errors(tls, severity, domain, doing);
      return TOR_TLS_CLOSE;
    default:
      tls_log_errors(tls, severity, domain, doing);
      return TOR_TLS_ERROR_MISC;
  }
}

/** Initialize OpenSSL, unless it has already been initialized.
 */
static void
tor_tls_init(void)
{
  check_no_tls_errors();

  if (!tls_library_is_initialized) {
    SSL_library_init();
    SSL_load_error_strings();

#if (SIZEOF_VOID_P >= 8 &&                              \
     OPENSSL_VERSION_NUMBER >= OPENSSL_V_SERIES(1,0,1))
    long version = SSLeay();

    if (version >= OPENSSL_V_SERIES(1,0,1)) {
      /* Warn if we could *almost* be running with much faster ECDH.
         If we're built for a 64-bit target, using OpenSSL 1.0.1, but we
         don't have one of the built-in __uint128-based speedups, we are
         just one build operation away from an accelerated handshake.

         (We could be looking at OPENSSL_NO_EC_NISTP_64_GCC_128 instead of
          doing this test, but that gives compile-time options, not runtime
          behavior.)
      */
      EC_KEY *key = EC_KEY_new_by_curve_name(NID_X9_62_prime256v1);
      const EC_GROUP *g = key ? EC_KEY_get0_group(key) : NULL;
      const EC_METHOD *m = g ? EC_GROUP_method_of(g) : NULL;
      const int warn = (m == EC_GFp_simple_method() ||
                        m == EC_GFp_mont_method() ||
                        m == EC_GFp_nist_method());
      EC_KEY_free(key);

      if (warn)
        log_notice(LD_GENERAL, "We were built to run on a 64-bit CPU, with "
                   "OpenSSL 1.0.1 or later, but with a version of OpenSSL "
                   "that apparently lacks accelerated support for the NIST "
                   "P-224 and P-256 groups. Building openssl with such "
                   "support (using the enable-ec_nistp_64_gcc_128 option "
                   "when configuring it) would make ECDH much faster.");
    }
#endif

    tor_tls_allocate_tor_tls_object_ex_data_index();

    tls_library_is_initialized = 1;
  }
}

/** Free all global TLS structures. */
void
tor_tls_free_all(void)
{
  check_no_tls_errors();

  if (server_tls_context) {
    tor_tls_context_t *ctx = server_tls_context;
    server_tls_context = NULL;
    tor_tls_context_decref(ctx);
  }
  if (client_tls_context) {
    tor_tls_context_t *ctx = client_tls_context;
    client_tls_context = NULL;
    tor_tls_context_decref(ctx);
  }
}

/** We need to give OpenSSL a callback to verify certificates. This is
 * it: We always accept peer certs and complete the handshake.  We
 * don't validate them until later.
 */
static int
always_accept_verify_cb(int preverify_ok,
                        X509_STORE_CTX *x509_ctx)
{
  (void) preverify_ok;
  (void) x509_ctx;
  return 1;
}

/** Return a newly allocated X509 name with commonName <b>cname</b>. */
static X509_NAME *
tor_x509_name_new(const char *cname)
{
  int nid;
  X509_NAME *name;
  if (!(name = X509_NAME_new()))
    return NULL;
  if ((nid = OBJ_txt2nid("commonName")) == NID_undef) goto error;
  if (!(X509_NAME_add_entry_by_NID(name, nid, MBSTRING_ASC,
                                   (unsigned char*)cname, -1, -1, 0)))
    goto error;
  return name;
 error:
  X509_NAME_free(name);
  return NULL;
}

/** Generate and sign an X509 certificate with the public key <b>rsa</b>,
 * signed by the private key <b>rsa_sign</b>.  The commonName of the
 * certificate will be <b>cname</b>; the commonName of the issuer will be
 * <b>cname_sign</b>. The cert will be valid for <b>cert_lifetime</b>
 * seconds, starting from some time in the past.
 *
 * Return a certificate on success, NULL on failure.
 */
static X509 *
tor_tls_create_certificate(crypto_pk_t *rsa,
                           crypto_pk_t *rsa_sign,
                           const char *cname,
                           const char *cname_sign,
                           unsigned int cert_lifetime)
{
  /* OpenSSL generates self-signed certificates with random 64-bit serial
   * numbers, so let's do that too. */
#define SERIAL_NUMBER_SIZE 8

  time_t start_time, end_time;
  BIGNUM *serial_number = NULL;
  unsigned char serial_tmp[SERIAL_NUMBER_SIZE];
  EVP_PKEY *sign_pkey = NULL, *pkey=NULL;
  X509 *x509 = NULL;
  X509_NAME *name = NULL, *name_issuer=NULL;

  tor_tls_init();

  /* Make sure we're part-way through the certificate lifetime, rather
   * than having it start right now. Don't choose quite uniformly, since
   * then we might pick a time where we're about to expire. Lastly, be
   * sure to start on a day boundary. */
  time_t now = time(NULL);
  start_time = crypto_rand_time_range(now - cert_lifetime, now) + 2*24*3600;
  start_time -= start_time % (24*3600);

  tor_assert(rsa);
  tor_assert(cname);
  tor_assert(rsa_sign);
  tor_assert(cname_sign);
  if (!(sign_pkey = crypto_pk_get_evp_pkey_(rsa_sign,1)))
    goto error;
  if (!(pkey = crypto_pk_get_evp_pkey_(rsa,0)))
    goto error;
  if (!(x509 = X509_new()))
    goto error;
  if (!(X509_set_version(x509, 2)))
    goto error;

  { /* our serial number is 8 random bytes. */
    if (crypto_rand((char *)serial_tmp, sizeof(serial_tmp)) < 0)
      goto error;
    if (!(serial_number = BN_bin2bn(serial_tmp, sizeof(serial_tmp), NULL)))
      goto error;
    if (!(BN_to_ASN1_INTEGER(serial_number, X509_get_serialNumber(x509))))
      goto error;
  }

  if (!(name = tor_x509_name_new(cname)))
    goto error;
  if (!(X509_set_subject_name(x509, name)))
    goto error;
  if (!(name_issuer = tor_x509_name_new(cname_sign)))
    goto error;
  if (!(X509_set_issuer_name(x509, name_issuer)))
    goto error;

  if (!X509_time_adj(X509_get_notBefore(x509),0,&start_time))
    goto error;
  end_time = start_time + cert_lifetime;
  if (!X509_time_adj(X509_get_notAfter(x509),0,&end_time))
    goto error;
  if (!X509_set_pubkey(x509, pkey))
    goto error;
  if (!X509_sign(x509, sign_pkey, EVP_sha1()))
    goto error;

  goto done;
 error:
  if (x509) {
    X509_free(x509);
    x509 = NULL;
  }
 done:
  tls_log_errors(NULL, LOG_WARN, LD_NET, "generating certificate");
  if (sign_pkey)
    EVP_PKEY_free(sign_pkey);
  if (pkey)
    EVP_PKEY_free(pkey);
  if (serial_number)
    BN_clear_free(serial_number);
  if (name)
    X509_NAME_free(name);
  if (name_issuer)
    X509_NAME_free(name_issuer);
  return x509;

#undef SERIAL_NUMBER_SIZE
}

/** List of ciphers that servers should select from when the client might be
 * claiming extra unsupported ciphers in order to avoid fingerprinting.  */
#define SERVER_CIPHER_LIST                         \
  (TLS1_TXT_DHE_RSA_WITH_AES_256_SHA ":"           \
   TLS1_TXT_DHE_RSA_WITH_AES_128_SHA ":"           \
   SSL3_TXT_EDH_RSA_DES_192_CBC3_SHA)

/** List of ciphers that servers should select from when we actually have
 * our choice of what cipher to use. */
const char UNRESTRICTED_SERVER_CIPHER_LIST[] =
  /* This list is autogenerated with the gen_server_ciphers.py script;
   * don't hand-edit it. */
#ifdef TLS1_TXT_ECDHE_RSA_WITH_AES_256_GCM_SHA384
       TLS1_TXT_ECDHE_RSA_WITH_AES_256_GCM_SHA384 ":"
#endif
#ifdef TLS1_TXT_ECDHE_RSA_WITH_AES_128_GCM_SHA256
       TLS1_TXT_ECDHE_RSA_WITH_AES_128_GCM_SHA256 ":"
#endif
#ifdef TLS1_TXT_ECDHE_RSA_WITH_AES_256_SHA384
       TLS1_TXT_ECDHE_RSA_WITH_AES_256_SHA384 ":"
#endif
#ifdef TLS1_TXT_ECDHE_RSA_WITH_AES_128_SHA256
       TLS1_TXT_ECDHE_RSA_WITH_AES_128_SHA256 ":"
#endif
#ifdef TLS1_TXT_ECDHE_RSA_WITH_AES_256_CBC_SHA
       TLS1_TXT_ECDHE_RSA_WITH_AES_256_CBC_SHA ":"
#endif
#ifdef TLS1_TXT_ECDHE_RSA_WITH_AES_128_CBC_SHA
       TLS1_TXT_ECDHE_RSA_WITH_AES_128_CBC_SHA ":"
#endif
#ifdef TLS1_TXT_DHE_RSA_WITH_AES_256_GCM_SHA384
       TLS1_TXT_DHE_RSA_WITH_AES_256_GCM_SHA384 ":"
#endif
#ifdef TLS1_TXT_DHE_RSA_WITH_AES_128_GCM_SHA256
       TLS1_TXT_DHE_RSA_WITH_AES_128_GCM_SHA256 ":"
#endif
#ifdef TLS1_TXT_DHE_RSA_WITH_AES_256_SHA256
       TLS1_TXT_DHE_RSA_WITH_AES_256_SHA256 ":"
#endif
#ifdef TLS1_TXT_DHE_RSA_WITH_AES_128_SHA256
       TLS1_TXT_DHE_RSA_WITH_AES_128_SHA256 ":"
#endif
       /* Required */
       TLS1_TXT_DHE_RSA_WITH_AES_256_SHA ":"
       /* Required */
       TLS1_TXT_DHE_RSA_WITH_AES_128_SHA ":"
#ifdef TLS1_TXT_ECDHE_RSA_WITH_DES_192_CBC3_SHA
       TLS1_TXT_ECDHE_RSA_WITH_DES_192_CBC3_SHA ":"
#endif
       /* Required */
       SSL3_TXT_EDH_RSA_DES_192_CBC3_SHA;

/* Note: to set up your own private testing network with link crypto
 * disabled, set your Tors' cipher list to
 * (SSL3_TXT_RSA_NULL_SHA).  If you do this, you won't be able to communicate
 * with any of the "real" Tors, though. */

#define CIPHER(id, name) name ":"
#define XCIPHER(id, name)
/** List of ciphers that clients should advertise, omitting items that
 * our OpenSSL doesn't know about. */
static const char CLIENT_CIPHER_LIST[] =
#include "ciphers.inc"
  /* Tell it not to use SSLv2 ciphers, so that it can select an SSLv3 version
   * of any cipher we say. */
  "!SSLv2"
  ;
#undef CIPHER
#undef XCIPHER

<<<<<<< HEAD
/** Holds a cipher that we want to advertise, and its 2-byte ID. */
typedef struct cipher_info_t { unsigned id; const char *name; } cipher_info_t;
/** A list of all the ciphers that clients should advertise, including items
 * that OpenSSL might not know about. */
static const cipher_info_t CLIENT_CIPHER_INFO_LIST[] = {
#define CIPHER(id, name) { id, name },
#define XCIPHER(id, name) { id, #name },
#include "ciphers.inc"
#undef CIPHER
#undef XCIPHER
};

/** The length of CLIENT_CIPHER_INFO_LIST and CLIENT_CIPHER_DUMMIES. */
static const int N_CLIENT_CIPHERS = ARRAY_LENGTH(CLIENT_CIPHER_INFO_LIST);
#endif

#ifndef V2_HANDSHAKE_CLIENT
#undef CLIENT_CIPHER_LIST
#define CLIENT_CIPHER_LIST  (TLS1_TXT_DHE_RSA_WITH_AES_128_SHA ":"      \
                             SSL3_TXT_EDH_RSA_DES_192_CBC3_SHA)
#endif

=======
>>>>>>> ff835e23
/** Free all storage held in <b>cert</b> */
void
tor_x509_cert_free(tor_x509_cert_t *cert)
{
  if (! cert)
    return;
  if (cert->cert)
    X509_free(cert->cert);
  tor_free(cert->encoded);
  memwipe(cert, 0x03, sizeof(*cert));
  tor_free(cert);
}

/**
 * Allocate a new tor_x509_cert_t to hold the certificate "x509_cert".
 *
 * Steals a reference to x509_cert.
 */
static tor_x509_cert_t *
tor_x509_cert_new(X509 *x509_cert)
{
  tor_x509_cert_t *cert;
  EVP_PKEY *pkey;
  RSA *rsa;
  int length;
  unsigned char *buf = NULL;

  if (!x509_cert)
    return NULL;

  length = i2d_X509(x509_cert, &buf);
  cert = tor_malloc_zero(sizeof(tor_x509_cert_t));
  if (length <= 0 || buf == NULL) {
    tor_free(cert);
    log_err(LD_CRYPTO, "Couldn't get length of encoded x509 certificate");
    X509_free(x509_cert);
    return NULL;
  }
  cert->encoded_len = (size_t) length;
  cert->encoded = tor_malloc(length);
  memcpy(cert->encoded, buf, length);
  OPENSSL_free(buf);

  cert->cert = x509_cert;

  crypto_digest_all(&cert->cert_digests,
                    (char*)cert->encoded, cert->encoded_len);

  if ((pkey = X509_get_pubkey(x509_cert)) &&
      (rsa = EVP_PKEY_get1_RSA(pkey))) {
    crypto_pk_t *pk = crypto_new_pk_from_rsa_(rsa);
    crypto_pk_get_all_digests(pk, &cert->pkey_digests);
    cert->pkey_digests_set = 1;
    crypto_pk_free(pk);
    EVP_PKEY_free(pkey);
  }

  return cert;
}

/** Read a DER-encoded X509 cert, of length exactly <b>certificate_len</b>,
 * from a <b>certificate</b>.  Return a newly allocated tor_x509_cert_t on
 * success and NULL on failure. */
tor_x509_cert_t *
tor_x509_cert_decode(const uint8_t *certificate, size_t certificate_len)
{
  X509 *x509;
  const unsigned char *cp = (const unsigned char *)certificate;
  tor_x509_cert_t *newcert;
  tor_assert(certificate);
  check_no_tls_errors();

  if (certificate_len > INT_MAX)
    goto err;

  x509 = d2i_X509(NULL, &cp, (int)certificate_len);

  if (!x509)
    goto err; /* Couldn't decode */
  if (cp - certificate != (int)certificate_len) {
    X509_free(x509);
    goto err; /* Didn't use all the bytes */
  }
  newcert = tor_x509_cert_new(x509);
  if (!newcert) {
    goto err;
  }
  if (newcert->encoded_len != certificate_len ||
      fast_memneq(newcert->encoded, certificate, certificate_len)) {
    /* Cert wasn't in DER */
    tor_x509_cert_free(newcert);
    goto err;
  }
  return newcert;
 err:
  tls_log_errors(NULL, LOG_INFO, LD_CRYPTO, "decoding a certificate");
  return NULL;
}

/** Set *<b>encoded_out</b> and *<b>size_out</b> to <b>cert</b>'s encoded DER
 * representation and length, respectively. */
void
tor_x509_cert_get_der(const tor_x509_cert_t *cert,
                 const uint8_t **encoded_out, size_t *size_out)
{
  tor_assert(cert);
  tor_assert(encoded_out);
  tor_assert(size_out);
  *encoded_out = cert->encoded;
  *size_out = cert->encoded_len;
}

/** Return a set of digests for the public key in <b>cert</b>, or NULL if this
 * cert's public key is not one we know how to take the digest of. */
const digests_t *
tor_x509_cert_get_id_digests(const tor_x509_cert_t *cert)
{
  if (cert->pkey_digests_set)
    return &cert->pkey_digests;
  else
    return NULL;
}

/** Return a set of digests for the public key in <b>cert</b>. */
const digests_t *
tor_x509_cert_get_cert_digests(const tor_x509_cert_t *cert)
{
  return &cert->cert_digests;
}

/** Remove a reference to <b>ctx</b>, and free it if it has no more
 * references. */
static void
tor_tls_context_decref(tor_tls_context_t *ctx)
{
  tor_assert(ctx);
  if (--ctx->refcnt == 0) {
    SSL_CTX_free(ctx->ctx);
    tor_x509_cert_free(ctx->my_link_cert);
    tor_x509_cert_free(ctx->my_id_cert);
    tor_x509_cert_free(ctx->my_auth_cert);
    crypto_pk_free(ctx->link_key);
    crypto_pk_free(ctx->auth_key);
    tor_free(ctx);
  }
}

/** Set *<b>link_cert_out</b> and *<b>id_cert_out</b> to the link certificate
 * and ID certificate that we're currently using for our V3 in-protocol
 * handshake's certificate chain.  If <b>server</b> is true, provide the certs
 * that we use in server mode; otherwise, provide the certs that we use in
 * client mode. */
int
tor_tls_get_my_certs(int server,
                     const tor_x509_cert_t **link_cert_out,
                     const tor_x509_cert_t **id_cert_out)
{
  tor_tls_context_t *ctx = server ? server_tls_context : client_tls_context;
  if (! ctx)
    return -1;
  if (link_cert_out)
    *link_cert_out = server ? ctx->my_link_cert : ctx->my_auth_cert;
  if (id_cert_out)
    *id_cert_out = ctx->my_id_cert;
  return 0;
}

/**
 * Return the authentication key that we use to authenticate ourselves as a
 * client in the V3 in-protocol handshake.
 */
crypto_pk_t *
tor_tls_get_my_client_auth_key(void)
{
  if (! client_tls_context)
    return NULL;
  return client_tls_context->auth_key;
}

/**
 * Return a newly allocated copy of the public key that a certificate
 * certifies.  Return NULL if the cert's key is not RSA.
 */
crypto_pk_t *
tor_tls_cert_get_key(tor_x509_cert_t *cert)
{
  crypto_pk_t *result = NULL;
  EVP_PKEY *pkey = X509_get_pubkey(cert->cert);
  RSA *rsa;
  if (!pkey)
    return NULL;
  rsa = EVP_PKEY_get1_RSA(pkey);
  if (!rsa) {
    EVP_PKEY_free(pkey);
    return NULL;
  }
  result = crypto_new_pk_from_rsa_(rsa);
  EVP_PKEY_free(pkey);
  return result;
}

/** Return true iff the other side of <b>tls</b> has authenticated to us, and
 * the key certified in <b>cert</b> is the same as the key they used to do it.
 */
MOCK_IMPL(int,
tor_tls_cert_matches_key,(const tor_tls_t *tls, const tor_x509_cert_t *cert))
{
  X509 *peercert = SSL_get_peer_certificate(tls->ssl);
  EVP_PKEY *link_key = NULL, *cert_key = NULL;
  int result;

  if (!peercert)
    return 0;
  link_key = X509_get_pubkey(peercert);
  cert_key = X509_get_pubkey(cert->cert);

  result = link_key && cert_key && EVP_PKEY_cmp(cert_key, link_key) == 1;

  X509_free(peercert);
  if (link_key)
    EVP_PKEY_free(link_key);
  if (cert_key)
    EVP_PKEY_free(cert_key);

  return result;
}

/** Check whether <b>cert</b> is well-formed, currently live, and correctly
 * signed by the public key in <b>signing_cert</b>.  If <b>check_rsa_1024</b>,
 * make sure that it has an RSA key with 1024 bits; otherwise, just check that
 * the key is long enough. Return 1 if the cert is good, and 0 if it's bad or
 * we couldn't check it. */
int
tor_tls_cert_is_valid(int severity,
                      const tor_x509_cert_t *cert,
                      const tor_x509_cert_t *signing_cert,
                      int check_rsa_1024)
{
  check_no_tls_errors();

  EVP_PKEY *cert_key;
  EVP_PKEY *signing_key = X509_get_pubkey(signing_cert->cert);
  int r, key_ok = 0;

  if (!signing_key)
    goto bad;
  r = X509_verify(cert->cert, signing_key);
  EVP_PKEY_free(signing_key);
  if (r <= 0)
    goto bad;

  /* okay, the signature checked out right.  Now let's check the check the
   * lifetime. */
  if (check_cert_lifetime_internal(severity, cert->cert,
                                   48*60*60, 30*24*60*60) < 0)
    goto bad;

  cert_key = X509_get_pubkey(cert->cert);
  if (check_rsa_1024 && cert_key) {
    RSA *rsa = EVP_PKEY_get1_RSA(cert_key);
    if (rsa && BN_num_bits(rsa->n) == 1024)
      key_ok = 1;
    if (rsa)
      RSA_free(rsa);
  } else if (cert_key) {
    int min_bits = 1024;
#ifdef EVP_PKEY_EC
    if (EVP_PKEY_type(cert_key->type) == EVP_PKEY_EC)
      min_bits = 128;
#endif
    if (EVP_PKEY_bits(cert_key) >= min_bits)
      key_ok = 1;
  }
  EVP_PKEY_free(cert_key);
  if (!key_ok)
    goto bad;

  /* XXXX compare DNs or anything? */

  return 1;
 bad:
  tls_log_errors(NULL, LOG_INFO, LD_CRYPTO, "checking a certificate");
  return 0;
}

/** Increase the reference count of <b>ctx</b>. */
static void
tor_tls_context_incref(tor_tls_context_t *ctx)
{
  ++ctx->refcnt;
}

/** Create new global client and server TLS contexts.
 *
 * If <b>server_identity</b> is NULL, this will not generate a server
 * TLS context. If TOR_TLS_CTX_IS_PUBLIC_SERVER is set in <b>flags</b>, use
 * the same TLS context for incoming and outgoing connections, and
 * ignore <b>client_identity</b>. If one of TOR_TLS_CTX_USE_ECDHE_P{224,256}
 * is set in <b>flags</b>, use that ECDHE group if possible; otherwise use
 * the default ECDHE group. */
int
tor_tls_context_init(unsigned flags,
                     crypto_pk_t *client_identity,
                     crypto_pk_t *server_identity,
                     unsigned int key_lifetime)
{
  int rv1 = 0;
  int rv2 = 0;
  const int is_public_server = flags & TOR_TLS_CTX_IS_PUBLIC_SERVER;
  check_no_tls_errors();

  if (is_public_server) {
    tor_tls_context_t *new_ctx;
    tor_tls_context_t *old_ctx;

    tor_assert(server_identity != NULL);

    rv1 = tor_tls_context_init_one(&server_tls_context,
                                   server_identity,
                                   key_lifetime, flags, 0);

    if (rv1 >= 0) {
      new_ctx = server_tls_context;
      tor_tls_context_incref(new_ctx);
      old_ctx = client_tls_context;
      client_tls_context = new_ctx;

      if (old_ctx != NULL) {
        tor_tls_context_decref(old_ctx);
      }
    }
  } else {
    if (server_identity != NULL) {
      rv1 = tor_tls_context_init_one(&server_tls_context,
                                     server_identity,
                                     key_lifetime,
                                     flags,
                                     0);
    } else {
      tor_tls_context_t *old_ctx = server_tls_context;
      server_tls_context = NULL;

      if (old_ctx != NULL) {
        tor_tls_context_decref(old_ctx);
      }
    }

    rv2 = tor_tls_context_init_one(&client_tls_context,
                                   client_identity,
                                   key_lifetime,
                                   flags,
                                   1);
  }

  tls_log_errors(NULL, LOG_WARN, LD_CRYPTO, "constructing a TLS context");
  return MIN(rv1, rv2);
}

/** Create a new global TLS context.
 *
 * You can call this function multiple times.  Each time you call it,
 * it generates new certificates; all new connections will use
 * the new SSL context.
 */
static int
tor_tls_context_init_one(tor_tls_context_t **ppcontext,
                         crypto_pk_t *identity,
                         unsigned int key_lifetime,
                         unsigned int flags,
                         int is_client)
{
  tor_tls_context_t *new_ctx = tor_tls_context_new(identity,
                                                   key_lifetime,
                                                   flags,
                                                   is_client);
  tor_tls_context_t *old_ctx = *ppcontext;

  if (new_ctx != NULL) {
    *ppcontext = new_ctx;

    /* Free the old context if one existed. */
    if (old_ctx != NULL) {
      /* This is safe even if there are open connections: we reference-
       * count tor_tls_context_t objects. */
      tor_tls_context_decref(old_ctx);
    }
  }

  return ((new_ctx != NULL) ? 0 : -1);
}

/** The group we should use for ecdhe when none was selected. */
#define  NID_tor_default_ecdhe_group NID_X9_62_prime256v1

/** Create a new TLS context for use with Tor TLS handshakes.
 * <b>identity</b> should be set to the identity key used to sign the
 * certificate.
 */
static tor_tls_context_t *
tor_tls_context_new(crypto_pk_t *identity, unsigned int key_lifetime,
                    unsigned flags, int is_client)
{
  crypto_pk_t *rsa = NULL, *rsa_auth = NULL;
  EVP_PKEY *pkey = NULL;
  tor_tls_context_t *result = NULL;
  X509 *cert = NULL, *idcert = NULL, *authcert = NULL;
  char *nickname = NULL, *nn2 = NULL;

  tor_tls_init();
  nickname = crypto_random_hostname(8, 20, "www.", ".net");
#ifdef DISABLE_V3_LINKPROTO_SERVERSIDE
  nn2 = crypto_random_hostname(8, 20, "www.", ".net");
#else
  nn2 = crypto_random_hostname(8, 20, "www.", ".com");
#endif

  /* Generate short-term RSA key for use with TLS. */
  if (!(rsa = crypto_pk_new()))
    goto error;
  if (crypto_pk_generate_key(rsa)<0)
    goto error;
  if (!is_client) {
    /* Generate short-term RSA key for use in the in-protocol ("v3")
     * authentication handshake. */
    if (!(rsa_auth = crypto_pk_new()))
      goto error;
    if (crypto_pk_generate_key(rsa_auth)<0)
      goto error;
    /* Create a link certificate signed by identity key. */
    cert = tor_tls_create_certificate(rsa, identity, nickname, nn2,
                                      key_lifetime);
    /* Create self-signed certificate for identity key. */
    idcert = tor_tls_create_certificate(identity, identity, nn2, nn2,
                                        IDENTITY_CERT_LIFETIME);
    /* Create an authentication certificate signed by identity key. */
    authcert = tor_tls_create_certificate(rsa_auth, identity, nickname, nn2,
                                          key_lifetime);
    if (!cert || !idcert || !authcert) {
      log_warn(LD_CRYPTO, "Error creating certificate");
      goto error;
    }
  }

  result = tor_malloc_zero(sizeof(tor_tls_context_t));
  result->refcnt = 1;
  if (!is_client) {
    result->my_link_cert = tor_x509_cert_new(X509_dup(cert));
    result->my_id_cert = tor_x509_cert_new(X509_dup(idcert));
    result->my_auth_cert = tor_x509_cert_new(X509_dup(authcert));
    if (!result->my_link_cert || !result->my_id_cert || !result->my_auth_cert)
      goto error;
    result->link_key = crypto_pk_dup_key(rsa);
    result->auth_key = crypto_pk_dup_key(rsa_auth);
  }

#if 0
  /* Tell OpenSSL to only use TLS1.  This may have subtly different results
   * from SSLv23_method() with SSLv2 and SSLv3 disabled, so we need to do some
   * investigation before we consider adjusting it. It should be compatible
   * with existing Tors. */
  if (!(result->ctx = SSL_CTX_new(TLSv1_method())))
    goto error;
#endif

  /* Tell OpenSSL to use TLS 1.0 or later but not SSL2 or SSL3. */
  if (!(result->ctx = SSL_CTX_new(SSLv23_method())))
    goto error;
  SSL_CTX_set_options(result->ctx, SSL_OP_NO_SSLv2);
  SSL_CTX_set_options(result->ctx, SSL_OP_NO_SSLv3);

  /* Prefer the server's ordering of ciphers: the client's ordering has
  * historically been chosen for fingerprinting resistance. */
  SSL_CTX_set_options(result->ctx, SSL_OP_CIPHER_SERVER_PREFERENCE);

  /* Disable TLS1.1 and TLS1.2 if they exist.  We need to do this to
   * workaround a bug present in all OpenSSL 1.0.1 versions (as of 1
   * June 2012), wherein renegotiating while using one of these TLS
   * protocols will cause the client to send a TLS 1.0 ServerHello
   * rather than a ServerHello written with the appropriate protocol
   * version.  Once some version of OpenSSL does TLS1.1 and TLS1.2
   * renegotiation properly, we can turn them back on when built with
   * that version. */
#if OPENSSL_VERSION_NUMBER < OPENSSL_V(1,0,1,'e')
#ifdef SSL_OP_NO_TLSv1_2
  SSL_CTX_set_options(result->ctx, SSL_OP_NO_TLSv1_2);
#endif
#ifdef SSL_OP_NO_TLSv1_1
  SSL_CTX_set_options(result->ctx, SSL_OP_NO_TLSv1_1);
#endif
#endif

  /* Disable TLS tickets if they're supported.  We never want to use them;
   * using them can make our perfect forward secrecy a little worse, *and*
   * create an opportunity to fingerprint us (since it's unusual to use them
   * with TLS sessions turned off).
   *
   * In 0.2.4, clients advertise support for them though, to avoid a TLS
   * distinguishability vector.  This can give us worse PFS, though, if we
   * get a server that doesn't set SSL_OP_NO_TICKET.  With luck, there will
   * be few such servers by the time 0.2.4 is more stable.
   */
#ifdef SSL_OP_NO_TICKET
  if (! is_client) {
    SSL_CTX_set_options(result->ctx, SSL_OP_NO_TICKET);
  }
#endif

  SSL_CTX_set_options(result->ctx, SSL_OP_SINGLE_DH_USE);
  SSL_CTX_set_options(result->ctx, SSL_OP_SINGLE_ECDH_USE);

#ifdef SSL_OP_NO_SESSION_RESUMPTION_ON_RENEGOTIATION
  SSL_CTX_set_options(result->ctx,
                      SSL_OP_NO_SESSION_RESUMPTION_ON_RENEGOTIATION);
#endif
  /* Yes, we know what we are doing here.  No, we do not treat a renegotiation
   * as authenticating any earlier-received data.
   */
  {
    SSL_CTX_set_options(result->ctx,
                        SSL_OP_ALLOW_UNSAFE_LEGACY_RENEGOTIATION);
  }
#ifdef SSL_OP_NO_COMPRESSION
  SSL_CTX_set_options(result->ctx, SSL_OP_NO_COMPRESSION);
#endif
#if OPENSSL_VERSION_NUMBER < OPENSSL_V_SERIES(1,1,0)
#ifndef OPENSSL_NO_COMP
  /* Don't actually allow compression; it uses ram and time, but the data
   * we transmit is all encrypted anyway. */
  if (result->ctx->comp_methods)
    result->ctx->comp_methods = NULL;
#endif
#endif
#ifdef SSL_MODE_RELEASE_BUFFERS
  SSL_CTX_set_mode(result->ctx, SSL_MODE_RELEASE_BUFFERS);
#endif
  if (! is_client) {
    if (cert && !SSL_CTX_use_certificate(result->ctx,cert))
      goto error;
    X509_free(cert); /* We just added a reference to cert. */
    cert=NULL;
    if (idcert) {
      X509_STORE *s = SSL_CTX_get_cert_store(result->ctx);
      tor_assert(s);
      X509_STORE_add_cert(s, idcert);
      X509_free(idcert); /* The context now owns the reference to idcert */
      idcert = NULL;
    }
  }
  SSL_CTX_set_session_cache_mode(result->ctx, SSL_SESS_CACHE_OFF);
  if (!is_client) {
    tor_assert(rsa);
    if (!(pkey = crypto_pk_get_evp_pkey_(rsa,1)))
      goto error;
    if (!SSL_CTX_use_PrivateKey(result->ctx, pkey))
      goto error;
    EVP_PKEY_free(pkey);
    pkey = NULL;
    if (!SSL_CTX_check_private_key(result->ctx))
      goto error;
  }
  {
    crypto_dh_t *dh = crypto_dh_new(DH_TYPE_TLS);
    tor_assert(dh);
    SSL_CTX_set_tmp_dh(result->ctx, crypto_dh_get_dh_(dh));
    crypto_dh_free(dh);
  }
  if (! is_client) {
    int nid;
    EC_KEY *ec_key;
    if (flags & TOR_TLS_CTX_USE_ECDHE_P224)
      nid = NID_secp224r1;
    else if (flags & TOR_TLS_CTX_USE_ECDHE_P256)
      nid = NID_X9_62_prime256v1;
    else
      nid = NID_tor_default_ecdhe_group;
    /* Use P-256 for ECDHE. */
    ec_key = EC_KEY_new_by_curve_name(nid);
    if (ec_key != NULL) /*XXXX Handle errors? */
      SSL_CTX_set_tmp_ecdh(result->ctx, ec_key);
    EC_KEY_free(ec_key);
  }
  SSL_CTX_set_verify(result->ctx, SSL_VERIFY_PEER,
                     always_accept_verify_cb);
  /* let us realloc bufs that we're writing from */
  SSL_CTX_set_mode(result->ctx, SSL_MODE_ACCEPT_MOVING_WRITE_BUFFER);

  if (rsa)
    crypto_pk_free(rsa);
  if (rsa_auth)
    crypto_pk_free(rsa_auth);
  X509_free(authcert);
  tor_free(nickname);
  tor_free(nn2);
  return result;

 error:
  tls_log_errors(NULL, LOG_WARN, LD_NET, "creating TLS context");
  tor_free(nickname);
  tor_free(nn2);
  if (pkey)
    EVP_PKEY_free(pkey);
  if (rsa)
    crypto_pk_free(rsa);
  if (rsa_auth)
    crypto_pk_free(rsa_auth);
  if (result)
    tor_tls_context_decref(result);
  if (cert)
    X509_free(cert);
  if (idcert)
    X509_free(idcert);
  if (authcert)
    X509_free(authcert);
  return NULL;
}

/** Invoked when a TLS state changes: log the change at severity 'debug' */
static void
tor_tls_debug_state_callback(const SSL *ssl, int type, int val)
{
  log_debug(LD_HANDSHAKE, "SSL %p is now in state %s [type=%d,val=%d].",
            ssl, SSL_state_string_long(ssl), type, val);
}

/* Return the name of the negotiated ciphersuite in use on <b>tls</b> */
const char *
tor_tls_get_ciphersuite_name(tor_tls_t *tls)
{
  return SSL_get_cipher(tls->ssl);
}

#ifdef V2_HANDSHAKE_SERVER

/* Here's the old V2 cipher list we sent from 0.2.1.1-alpha up to
 * 0.2.3.17-beta. If a client is using this list, we can't believe the ciphers
 * that it claims to support.  We'll prune this list to remove the ciphers
 * *we* don't recognize. */
static uint16_t v2_cipher_list[] = {
  0xc00a, /* TLS1_TXT_ECDHE_ECDSA_WITH_AES_256_CBC_SHA */
  0xc014, /* TLS1_TXT_ECDHE_RSA_WITH_AES_256_CBC_SHA */
  0x0039, /* TLS1_TXT_DHE_RSA_WITH_AES_256_SHA */
  0x0038, /* TLS1_TXT_DHE_DSS_WITH_AES_256_SHA */
  0xc00f, /* TLS1_TXT_ECDH_RSA_WITH_AES_256_CBC_SHA */
  0xc005, /* TLS1_TXT_ECDH_ECDSA_WITH_AES_256_CBC_SHA */
  0x0035, /* TLS1_TXT_RSA_WITH_AES_256_SHA */
  0xc007, /* TLS1_TXT_ECDHE_ECDSA_WITH_RC4_128_SHA */
  0xc009, /* TLS1_TXT_ECDHE_ECDSA_WITH_AES_128_CBC_SHA */
  0xc011, /* TLS1_TXT_ECDHE_RSA_WITH_RC4_128_SHA */
  0xc013, /* TLS1_TXT_ECDHE_RSA_WITH_AES_128_CBC_SHA */
  0x0033, /* TLS1_TXT_DHE_RSA_WITH_AES_128_SHA */
  0x0032, /* TLS1_TXT_DHE_DSS_WITH_AES_128_SHA */
  0xc00c, /* TLS1_TXT_ECDH_RSA_WITH_RC4_128_SHA */
  0xc00e, /* TLS1_TXT_ECDH_RSA_WITH_AES_128_CBC_SHA */
  0xc002, /* TLS1_TXT_ECDH_ECDSA_WITH_RC4_128_SHA */
  0xc004, /* TLS1_TXT_ECDH_ECDSA_WITH_AES_128_CBC_SHA */
  0x0004, /* SSL3_TXT_RSA_RC4_128_MD5 */
  0x0005, /* SSL3_TXT_RSA_RC4_128_SHA */
  0x002f, /* TLS1_TXT_RSA_WITH_AES_128_SHA */
  0xc008, /* TLS1_TXT_ECDHE_ECDSA_WITH_DES_192_CBC3_SHA */
  0xc012, /* TLS1_TXT_ECDHE_RSA_WITH_DES_192_CBC3_SHA */
  0x0016, /* SSL3_TXT_EDH_RSA_DES_192_CBC3_SHA */
  0x0013, /* SSL3_TXT_EDH_DSS_DES_192_CBC3_SHA */
  0xc00d, /* TLS1_TXT_ECDH_RSA_WITH_DES_192_CBC3_SHA */
  0xc003, /* TLS1_TXT_ECDH_ECDSA_WITH_DES_192_CBC3_SHA */
  0xfeff, /* SSL3_TXT_RSA_FIPS_WITH_3DES_EDE_CBC_SHA */
  0x000a, /* SSL3_TXT_RSA_DES_192_CBC3_SHA */
  0
};
/** Have we removed the unrecognized ciphers from v2_cipher_list yet? */
static int v2_cipher_list_pruned = 0;

/** Return 0 if <b>m</b> does not support the cipher with ID <b>cipher</b>;
 * return 1 if it does support it, or if we have no way to tell. */
static int
find_cipher_by_id(const SSL *ssl, const SSL_METHOD *m, uint16_t cipher)
{
  const SSL_CIPHER *c;
#ifdef HAVE_SSL_CIPHER_FIND
  {
    unsigned char cipherid[3];
    tor_assert(ssl);
    set_uint16(cipherid, htons(cipher));
    cipherid[2] = 0; /* If ssl23_get_cipher_by_char finds no cipher starting
                      * with a two-byte 'cipherid', it may look for a v2
                      * cipher with the appropriate 3 bytes. */
    c = SSL_CIPHER_find((SSL*)ssl, cipherid);
    if (c)
      tor_assert((c->id & 0xffff) == cipher);
    return c != NULL;
  }
#elif defined(HAVE_STRUCT_SSL_METHOD_ST_GET_CIPHER_BY_CHAR)
  if (m && m->get_cipher_by_char) {
    unsigned char cipherid[3];
    set_uint16(cipherid, htons(cipher));
    cipherid[2] = 0; /* If ssl23_get_cipher_by_char finds no cipher starting
                      * with a two-byte 'cipherid', it may look for a v2
                      * cipher with the appropriate 3 bytes. */
    c = m->get_cipher_by_char(cipherid);
    if (c)
      tor_assert((c->id & 0xffff) == cipher);
    return c != NULL;
  } else
#endif
#if OPENSSL_VERSION_NUMBER < OPENSSL_V_SERIES(1,1,0)
  if (m && m->get_cipher && m->num_ciphers) {
    /* It would seem that some of the "let's-clean-up-openssl" forks have
     * removed the get_cipher_by_char function.  Okay, so now you get a
     * quadratic search.
     */
    int i;
    for (i = 0; i < m->num_ciphers(); ++i) {
      c = m->get_cipher(i);
      if (c && (c->id & 0xffff) == cipher) {
        return 1;
      }
    }
    return 0;
  }
#endif
  (void) ssl;
  return 1; /* No way to search */
}

/** Remove from v2_cipher_list every cipher that we don't support, so that
 * comparing v2_cipher_list to a client's cipher list will give a sensible
 * result. */
static void
prune_v2_cipher_list(const SSL *ssl)
{
  uint16_t *inp, *outp;
  const SSL_METHOD *m = SSLv23_method();

  inp = outp = v2_cipher_list;
  while (*inp) {
    if (find_cipher_by_id(ssl, m, *inp)) {
      *outp++ = *inp++;
    } else {
      inp++;
    }
  }
  *outp = 0;

  v2_cipher_list_pruned = 1;
}

/** Examine the client cipher list in <b>ssl</b>, and determine what kind of
 * client it is.  Return one of CIPHERS_ERR, CIPHERS_V1, CIPHERS_V2,
 * CIPHERS_UNRESTRICTED.
 **/
static int
tor_tls_classify_client_ciphers(const SSL *ssl,
                                STACK_OF(SSL_CIPHER) *peer_ciphers)
{
  int i, res;
  tor_tls_t *tor_tls;
  if (PREDICT_UNLIKELY(!v2_cipher_list_pruned))
    prune_v2_cipher_list(ssl);

  tor_tls = tor_tls_get_by_ssl(ssl);
  if (tor_tls && tor_tls->client_cipher_list_type)
    return tor_tls->client_cipher_list_type;

  /* If we reached this point, we just got a client hello.  See if there is
   * a cipher list. */
  if (!peer_ciphers) {
    log_info(LD_NET, "No ciphers on session");
    res = CIPHERS_ERR;
    goto done;
  }
  /* Now we need to see if there are any ciphers whose presence means we're
   * dealing with an updated Tor. */
  for (i = 0; i < sk_SSL_CIPHER_num(peer_ciphers); ++i) {
    SSL_CIPHER *cipher = sk_SSL_CIPHER_value(peer_ciphers, i);
    const char *ciphername = SSL_CIPHER_get_name(cipher);
    if (strcmp(ciphername, TLS1_TXT_DHE_RSA_WITH_AES_128_SHA) &&
        strcmp(ciphername, TLS1_TXT_DHE_RSA_WITH_AES_256_SHA) &&
        strcmp(ciphername, SSL3_TXT_EDH_RSA_DES_192_CBC3_SHA) &&
        strcmp(ciphername, "(NONE)")) {
      log_debug(LD_NET, "Got a non-version-1 cipher called '%s'", ciphername);
      // return 1;
      goto v2_or_higher;
    }
  }
  res = CIPHERS_V1;
  goto done;
 v2_or_higher:
  {
    const uint16_t *v2_cipher = v2_cipher_list;
    for (i = 0; i < sk_SSL_CIPHER_num(peer_ciphers); ++i) {
      SSL_CIPHER *cipher = sk_SSL_CIPHER_value(peer_ciphers, i);
      uint16_t id = SSL_CIPHER_get_id(cipher) & 0xffff;
      if (id == 0x00ff) /* extended renegotiation indicator. */
        continue;
      if (!id || id != *v2_cipher) {
        res = CIPHERS_UNRESTRICTED;
        goto dump_ciphers;
      }
      ++v2_cipher;
    }
    if (*v2_cipher != 0) {
      res = CIPHERS_UNRESTRICTED;
      goto dump_ciphers;
    }
    res = CIPHERS_V2;
  }

 dump_ciphers:
  {
    smartlist_t *elts = smartlist_new();
    char *s;
    for (i = 0; i < sk_SSL_CIPHER_num(peer_ciphers); ++i) {
      SSL_CIPHER *cipher = sk_SSL_CIPHER_value(peer_ciphers, i);
      const char *ciphername = SSL_CIPHER_get_name(cipher);
      smartlist_add(elts, (char*)ciphername);
    }
    s = smartlist_join_strings(elts, ":", 0, NULL);
    log_debug(LD_NET, "Got a %s V2/V3 cipher list from %s.  It is: '%s'",
              (res == CIPHERS_V2) ? "fictitious" : "real", ADDR(tor_tls), s);
    tor_free(s);
    smartlist_free(elts);
  }
 done:
  if (tor_tls)
    return tor_tls->client_cipher_list_type = res;

  return res;
}

/** Return true iff the cipher list suggested by the client for <b>ssl</b> is
 * a list that indicates that the client knows how to do the v2 TLS connection
 * handshake. */
static int
tor_tls_client_is_using_v2_ciphers(const SSL *ssl)
{
<<<<<<< HEAD
=======
  STACK_OF(SSL_CIPHER) *ciphers;
#ifdef HAVE_SSL_GET_CLIENT_CIPHERS
  ciphers = SSL_get_client_ciphers(ssl);
#else
>>>>>>> ff835e23
  SSL_SESSION *session;
  if (!(session = SSL_get_session((SSL *)ssl))) {
    log_info(LD_NET, "No session on TLS?");
    return CIPHERS_ERR;
  }
<<<<<<< HEAD
=======
  ciphers = session->ciphers;
#endif
>>>>>>> ff835e23

  return tor_tls_classify_client_ciphers(ssl, session->ciphers) >= CIPHERS_V2;
}

/** Invoked when we're accepting a connection on <b>ssl</b>, and the connection
 * changes state. We use this:
 * <ul><li>To alter the state of the handshake partway through, so we
 *         do not send or request extra certificates in v2 handshakes.</li>
 * <li>To detect renegotiation</li></ul>
 */
static void
tor_tls_server_info_callback(const SSL *ssl, int type, int val)
{
  tor_tls_t *tls;
  int ssl_state;
  (void) val;

  tor_tls_debug_state_callback(ssl, type, val);

  if (type != SSL_CB_ACCEPT_LOOP)
    return;

  ssl_state = SSL_state(ssl);
  if ((ssl_state != SSL3_ST_SW_SRVR_HELLO_A) &&
      (ssl_state != SSL3_ST_SW_SRVR_HELLO_B))
    return;

  tls = tor_tls_get_by_ssl(ssl);
  if (tls) {
    /* Check whether we're watching for renegotiates.  If so, this is one! */
    if (tls->negotiated_callback)
      tls->got_renegotiate = 1;
    if (tls->server_handshake_count < 127) /*avoid any overflow possibility*/
      ++tls->server_handshake_count;
  } else {
    log_warn(LD_BUG, "Couldn't look up the tls for an SSL*. How odd!");
    return;
  }

  /* Now check the cipher list. */
  if (tor_tls_client_is_using_v2_ciphers(ssl)) {
    if (tls->wasV2Handshake)
      return; /* We already turned this stuff off for the first handshake;
               * This is a renegotiation. */

    /* Yes, we're casting away the const from ssl.  This is very naughty of us.
     * Let's hope openssl doesn't notice! */

    /* Set SSL_MODE_NO_AUTO_CHAIN to keep from sending back any extra certs. */
    SSL_set_mode((SSL*) ssl, SSL_MODE_NO_AUTO_CHAIN);
    /* Don't send a hello request. */
    SSL_set_verify((SSL*) ssl, SSL_VERIFY_NONE, NULL);

    if (tls) {
      tls->wasV2Handshake = 1;
    } else {
      log_warn(LD_BUG, "Couldn't look up the tls for an SSL*. How odd!");
    }
  }
}
#endif

/** Callback to get invoked on a server after we've read the list of ciphers
 * the client supports, but before we pick our own ciphersuite.
 *
 * We can't abuse an info_cb for this, since by the time one of the
 * client_hello info_cbs is called, we've already picked which ciphersuite to
 * use.
 *
 * Technically, this function is an abuse of this callback, since the point of
 * a session_secret_cb is to try to set up and/or verify a shared-secret for
 * authentication on the fly.  But as long as we return 0, we won't actually be
 * setting up a shared secret, and all will be fine.
 */
static int
tor_tls_session_secret_cb(SSL *ssl, void *secret, int *secret_len,
                          STACK_OF(SSL_CIPHER) *peer_ciphers,
                          SSL_CIPHER **cipher, void *arg)
{
  (void) secret;
  (void) secret_len;
  (void) peer_ciphers;
  (void) cipher;
  (void) arg;

  if (tor_tls_classify_client_ciphers(ssl, peer_ciphers) ==
       CIPHERS_UNRESTRICTED) {
    SSL_set_cipher_list(ssl, UNRESTRICTED_SERVER_CIPHER_LIST);
  }

  SSL_set_session_secret_cb(ssl, NULL, NULL);

  return 0;
}
static void
tor_tls_setup_session_secret_cb(tor_tls_t *tls)
{
  SSL_set_session_secret_cb(tls->ssl, tor_tls_session_secret_cb, NULL);
}

<<<<<<< HEAD
/** Explain which ciphers we're missing. */
static void
log_unsupported_ciphers(smartlist_t *unsupported)
{
  char *joined;

  log_notice(LD_NET, "We weren't able to find support for all of the "
             "TLS ciphersuites that we wanted to advertise. This won't "
             "hurt security, but it might make your Tor (if run as a client) "
             "more easy for censors to block.");

  if (SSLeay() < 0x10000000L) {
    log_notice(LD_NET, "To correct this, use a more recent OpenSSL, "
               "built without disabling any secure ciphers or features.");
  } else {
    log_notice(LD_NET, "To correct this, use a version of OpenSSL "
               "built with none of its ciphers disabled.");
  }

  joined = smartlist_join_strings(unsupported, ":", 0, NULL);
  log_info(LD_NET, "The unsupported ciphers were: %s", joined);
  tor_free(joined);
}

static void
set_ssl_ciphers_to_list(SSL *ssl, STACK_OF(SSL_CIPHER) *stack)
{
  STACK_OF(SSL_CIPHER) *ciphers;

  int r, i;
  /* #1: ensure that the ssl object has its own list of ciphers.  Otherwise we
   *     might be about to stomp the SSL_CTX ciphers list. */
  r = SSL_set_cipher_list(ssl, "HIGH");
  tor_assert(r);

  /* #2: Grab ssl_ciphers and clear it.  */
  ciphers = SSL_get_ciphers(ssl);
  tor_assert(ciphers);
  sk_SSL_CIPHER_zero(ciphers);

  /* #3: Copy the elements from stack. */
  for (i = 0; i < sk_SSL_CIPHER_num(stack); ++i) {
    SSL_CIPHER *c = sk_SSL_CIPHER_value(stack, i);
    sk_SSL_CIPHER_push(ciphers, c);
  }
}

/** Replace the ciphers on <b>ssl</b> with a new list of SSL ciphersuites:
 * specifically, a list designed to mimic a common web browser.  We might not
 * be able to do that if OpenSSL doesn't support all the ciphers we want.
 * Some of the ciphers in the list won't actually be implemented by OpenSSL:
 * that's okay so long as the server doesn't select them.
 *
 * [If the server <b>does</b> select a bogus cipher, we won't crash or
 * anything; we'll just fail later when we try to look up the cipher in
 * ssl->cipher_list_by_id.]
 */
static void
rectify_client_ciphers(SSL *ssl)
{
#ifdef V2_HANDSHAKE_CLIENT
  if (PREDICT_UNLIKELY(!CLIENT_CIPHER_STACK)) {
    STACK_OF(SSL_CIPHER) *ciphers = SSL_get_ciphers(ssl);

    /* We need to set CLIENT_CIPHER_STACK to an array of the ciphers
     * we want to use/advertise. */
    int i = 0, j = 0;
    smartlist_t *unsupported = smartlist_new();

    /* First, create a dummy SSL_CIPHER for every cipher. */
    CLIENT_CIPHER_DUMMIES =
      tor_malloc_zero(sizeof(SSL_CIPHER)*N_CLIENT_CIPHERS);
    for (i=0; i < N_CLIENT_CIPHERS; ++i) {
      CLIENT_CIPHER_DUMMIES[i].valid = 1;
      /* The "3<<24" here signifies that the cipher is supposed to work with
       * SSL3 and TLS1. */
      CLIENT_CIPHER_DUMMIES[i].id = CLIENT_CIPHER_INFO_LIST[i].id | (3<<24);
      CLIENT_CIPHER_DUMMIES[i].name = CLIENT_CIPHER_INFO_LIST[i].name;
    }

    CLIENT_CIPHER_STACK = sk_SSL_CIPHER_new_null();
    tor_assert(CLIENT_CIPHER_STACK);

    log_debug(LD_NET, "List was: %s", CLIENT_CIPHER_LIST);
    for (j = 0; j < sk_SSL_CIPHER_num(ciphers); ++j) {
      SSL_CIPHER *cipher = sk_SSL_CIPHER_value(ciphers, j);
      log_debug(LD_NET, "Cipher %d: %lx %s", j,
                SSL_CIPHER_get_id(cipher), SSL_CIPHER_get_name(cipher));
    }

    /* Then copy as many ciphers as we can from the good list, inserting
     * dummies as needed. Let j be an index into list of ciphers we have
     * (ciphers) and let i be an index into the ciphers we want
     * (CLIENT_INFO_CIPHER_LIST).  We are building a list of ciphers in
     * CLIENT_CIPHER_STACK.
     */
    for (i = j = 0; i < N_CLIENT_CIPHERS; ) {
      SSL_CIPHER *cipher = NULL;
      if (j < sk_SSL_CIPHER_num(ciphers))
        cipher = sk_SSL_CIPHER_value(ciphers, j);
      if (cipher && ((SSL_CIPHER_get_id(cipher) >> 24) & 0xff) != 3) {
        /* Skip over non-v3 ciphers entirely.  (This should no longer be
         * needed, thanks to saying !SSLv2 above.) */
        log_debug(LD_NET, "Skipping v%d cipher %s",
                  (int)((SSL_CIPHER_get_id(cipher)>>24) & 0xff),
                  SSL_CIPHER_get_name(cipher));
        ++j;
      } else if (cipher &&
                 (SSL_CIPHER_get_id(cipher) & 0xffff) ==
                  CLIENT_CIPHER_INFO_LIST[i].id) {
        /* "cipher" is the cipher we expect. Put it on the list. */
        log_debug(LD_NET, "Found cipher %s", SSL_CIPHER_get_name(cipher));
        sk_SSL_CIPHER_push(CLIENT_CIPHER_STACK, cipher);
        ++j;
        ++i;
      } else if (!strcmp(CLIENT_CIPHER_DUMMIES[i].name,
                         "SSL_RSA_FIPS_WITH_3DES_EDE_CBC_SHA")) {
        /* We found bogus cipher 0xfeff, which OpenSSL doesn't support and
         * never has.  For this one, we need a dummy. */
        log_debug(LD_NET, "Inserting fake %s", CLIENT_CIPHER_DUMMIES[i].name);
        sk_SSL_CIPHER_push(CLIENT_CIPHER_STACK, &CLIENT_CIPHER_DUMMIES[i]);
        ++i;
      } else {
        /* OpenSSL doesn't have this one. */
        log_debug(LD_NET, "Completely omitting unsupported cipher %s",
                  CLIENT_CIPHER_INFO_LIST[i].name);
        smartlist_add(unsupported, (char*) CLIENT_CIPHER_INFO_LIST[i].name);
        ++i;
      }
    }

    if (smartlist_len(unsupported))
      log_unsupported_ciphers(unsupported);

    smartlist_free(unsupported);
  }

  set_ssl_ciphers_to_list(ssl, CLIENT_CIPHER_STACK);

#else
  (void)ciphers;
#endif
}

=======
>>>>>>> ff835e23
/** Create a new TLS object from a file descriptor, and a flag to
 * determine whether it is functioning as a server.
 */
tor_tls_t *
tor_tls_new(int sock, int isServer)
{
  BIO *bio = NULL;
  tor_tls_t *result = tor_malloc_zero(sizeof(tor_tls_t));
  tor_tls_context_t *context = isServer ? server_tls_context :
    client_tls_context;
  result->magic = TOR_TLS_MAGIC;

  check_no_tls_errors();
  tor_assert(context); /* make sure somebody made it first */
  if (!(result->ssl = SSL_new(context->ctx))) {
    tls_log_errors(NULL, LOG_WARN, LD_NET, "creating SSL object");
    tor_free(result);
    goto err;
  }

#ifdef SSL_set_tlsext_host_name
  /* Browsers use the TLS hostname extension, so we should too. */
  if (!isServer) {
    char *fake_hostname = crypto_random_hostname(4,25, "www.",".com");
    SSL_set_tlsext_host_name(result->ssl, fake_hostname);
    tor_free(fake_hostname);
  }
#endif

  if (!SSL_set_cipher_list(result->ssl,
                     isServer ? SERVER_CIPHER_LIST : CLIENT_CIPHER_LIST)) {
    tls_log_errors(NULL, LOG_WARN, LD_NET, "setting ciphers");
#ifdef SSL_set_tlsext_host_name
    SSL_set_tlsext_host_name(result->ssl, NULL);
#endif
    SSL_free(result->ssl);
    tor_free(result);
    goto err;
  }
  result->socket = sock;
  bio = BIO_new_socket(sock, BIO_NOCLOSE);
  if (! bio) {
    tls_log_errors(NULL, LOG_WARN, LD_NET, "opening BIO");
#ifdef SSL_set_tlsext_host_name
    SSL_set_tlsext_host_name(result->ssl, NULL);
#endif
    SSL_free(result->ssl);
    tor_free(result);
    goto err;
  }
  {
    int set_worked =
      SSL_set_ex_data(result->ssl, tor_tls_object_ex_data_index, result);
    if (!set_worked) {
      log_warn(LD_BUG,
               "Couldn't set the tls for an SSL*; connection will fail");
    }
  }
  SSL_set_bio(result->ssl, bio, bio);
  tor_tls_context_incref(context);
  result->context = context;
  result->state = TOR_TLS_ST_HANDSHAKE;
  result->isServer = isServer;
  result->wantwrite_n = 0;
  result->last_write_count = BIO_number_written(bio);
  result->last_read_count = BIO_number_read(bio);
  if (result->last_write_count || result->last_read_count) {
    log_warn(LD_NET, "Newly created BIO has read count %lu, write count %lu",
             result->last_read_count, result->last_write_count);
  }
#ifdef V2_HANDSHAKE_SERVER
  if (isServer) {
    SSL_set_info_callback(result->ssl, tor_tls_server_info_callback);
  } else
#endif
  {
    SSL_set_info_callback(result->ssl, tor_tls_debug_state_callback);
  }

  if (isServer)
    tor_tls_setup_session_secret_cb(result);

  goto done;
 err:
  result = NULL;
 done:
  /* Not expected to get called. */
  tls_log_errors(NULL, LOG_WARN, LD_NET, "creating tor_tls_t object");
  return result;
}

/** Make future log messages about <b>tls</b> display the address
 * <b>address</b>.
 */
void
tor_tls_set_logged_address(tor_tls_t *tls, const char *address)
{
  tor_assert(tls);
  tor_free(tls->address);
  tls->address = tor_strdup(address);
}

/** Set <b>cb</b> to be called with argument <b>arg</b> whenever <b>tls</b>
 * next gets a client-side renegotiate in the middle of a read.  Do not
 * invoke this function until <em>after</em> initial handshaking is done!
 */
void
tor_tls_set_renegotiate_callback(tor_tls_t *tls,
                                 void (*cb)(tor_tls_t *, void *arg),
                                 void *arg)
{
  tls->negotiated_callback = cb;
  tls->callback_arg = arg;
  tls->got_renegotiate = 0;
#ifdef V2_HANDSHAKE_SERVER
  if (cb) {
    SSL_set_info_callback(tls->ssl, tor_tls_server_info_callback);
  } else {
    SSL_set_info_callback(tls->ssl, tor_tls_debug_state_callback);
  }
#endif
}

/** If this version of openssl requires it, turn on renegotiation on
 * <b>tls</b>.
 */
void
tor_tls_unblock_renegotiation(tor_tls_t *tls)
{
  /* Yes, we know what we are doing here.  No, we do not treat a renegotiation
   * as authenticating any earlier-received data. */
  SSL_set_options(tls->ssl,
                  SSL_OP_ALLOW_UNSAFE_LEGACY_RENEGOTIATION);
}

/** If this version of openssl supports it, turn off renegotiation on
 * <b>tls</b>.  (Our protocol never requires this for security, but it's nice
 * to use belt-and-suspenders here.)
 */
void
tor_tls_block_renegotiation(tor_tls_t *tls)
{
#ifdef SUPPORT_UNSAFE_RENEGOTIATION_FLAG
  tls->ssl->s3->flags &= ~SSL3_FLAGS_ALLOW_UNSAFE_LEGACY_RENEGOTIATION;
#else
  (void) tls;
#endif
}

/** Assert that the flags that allow legacy renegotiation are still set */
void
tor_tls_assert_renegotiation_unblocked(tor_tls_t *tls)
{
  long options = SSL_get_options(tls->ssl);
  tor_assert(0 != (options & SSL_OP_ALLOW_UNSAFE_LEGACY_RENEGOTIATION));
}

/** Return whether this tls initiated the connect (client) or
 * received it (server). */
int
tor_tls_is_server(tor_tls_t *tls)
{
  tor_assert(tls);
  return tls->isServer;
}

/** Release resources associated with a TLS object.  Does not close the
 * underlying file descriptor.
 */
void
tor_tls_free(tor_tls_t *tls)
{
  if (!tls)
    return;
  tor_assert(tls->ssl);
  {
    size_t r,w;
    tor_tls_get_n_raw_bytes(tls,&r,&w); /* ensure written_by_tls is updated */
  }
#ifdef SSL_set_tlsext_host_name
  SSL_set_tlsext_host_name(tls->ssl, NULL);
#endif
  SSL_free(tls->ssl);
  tls->ssl = NULL;
  tls->negotiated_callback = NULL;
  if (tls->context)
    tor_tls_context_decref(tls->context);
  tor_free(tls->address);
  tls->magic = 0x99999999;
  tor_free(tls);
}

/** Underlying function for TLS reading.  Reads up to <b>len</b>
 * characters from <b>tls</b> into <b>cp</b>.  On success, returns the
 * number of characters read.  On failure, returns TOR_TLS_ERROR,
 * TOR_TLS_CLOSE, TOR_TLS_WANTREAD, or TOR_TLS_WANTWRITE.
 */
MOCK_IMPL(int,
tor_tls_read,(tor_tls_t *tls, char *cp, size_t len))
{
  int r, err;
  tor_assert(tls);
  tor_assert(tls->ssl);
  tor_assert(tls->state == TOR_TLS_ST_OPEN);
  tor_assert(len<INT_MAX);
  r = SSL_read(tls->ssl, cp, (int)len);
  if (r > 0) {
#ifdef V2_HANDSHAKE_SERVER
    if (tls->got_renegotiate) {
      /* Renegotiation happened! */
      log_info(LD_NET, "Got a TLS renegotiation from %s", ADDR(tls));
      if (tls->negotiated_callback)
        tls->negotiated_callback(tls, tls->callback_arg);
      tls->got_renegotiate = 0;
    }
#endif
    return r;
  }
  err = tor_tls_get_error(tls, r, CATCH_ZERO, "reading", LOG_DEBUG, LD_NET);
  if (err == TOR_TLS_ZERORETURN_ || err == TOR_TLS_CLOSE) {
    log_debug(LD_NET,"read returned r=%d; TLS is closed",r);
    tls->state = TOR_TLS_ST_CLOSED;
    return TOR_TLS_CLOSE;
  } else {
    tor_assert(err != TOR_TLS_DONE);
    log_debug(LD_NET,"read returned r=%d, err=%d",r,err);
    return err;
  }
}

/** Total number of bytes that we've used TLS to send.  Used to track TLS
 * overhead. */
static uint64_t total_bytes_written_over_tls = 0;
/** Total number of bytes that TLS has put on the network for us. Used to
 * track TLS overhead. */
static uint64_t total_bytes_written_by_tls = 0;

/** Underlying function for TLS writing.  Write up to <b>n</b>
 * characters from <b>cp</b> onto <b>tls</b>.  On success, returns the
 * number of characters written.  On failure, returns TOR_TLS_ERROR,
 * TOR_TLS_WANTREAD, or TOR_TLS_WANTWRITE.
 */
int
tor_tls_write(tor_tls_t *tls, const char *cp, size_t n)
{
  int r, err;
  tor_assert(tls);
  tor_assert(tls->ssl);
  tor_assert(tls->state == TOR_TLS_ST_OPEN);
  tor_assert(n < INT_MAX);
  if (n == 0)
    return 0;
  if (tls->wantwrite_n) {
    /* if WANTWRITE last time, we must use the _same_ n as before */
    tor_assert(n >= tls->wantwrite_n);
    log_debug(LD_NET,"resuming pending-write, (%d to flush, reusing %d)",
              (int)n, (int)tls->wantwrite_n);
    n = tls->wantwrite_n;
    tls->wantwrite_n = 0;
  }
  r = SSL_write(tls->ssl, cp, (int)n);
  err = tor_tls_get_error(tls, r, 0, "writing", LOG_INFO, LD_NET);
  if (err == TOR_TLS_DONE) {
    total_bytes_written_over_tls += r;
    return r;
  }
  if (err == TOR_TLS_WANTWRITE || err == TOR_TLS_WANTREAD) {
    tls->wantwrite_n = n;
  }
  return err;
}

/** Perform initial handshake on <b>tls</b>.  When finished, returns
 * TOR_TLS_DONE.  On failure, returns TOR_TLS_ERROR, TOR_TLS_WANTREAD,
 * or TOR_TLS_WANTWRITE.
 */
int
tor_tls_handshake(tor_tls_t *tls)
{
  int r;
  int oldstate;
  tor_assert(tls);
  tor_assert(tls->ssl);
  tor_assert(tls->state == TOR_TLS_ST_HANDSHAKE);
  check_no_tls_errors();
  oldstate = SSL_state(tls->ssl);
  if (tls->isServer) {
    log_debug(LD_HANDSHAKE, "About to call SSL_accept on %p (%s)", tls,
              SSL_state_string_long(tls->ssl));
    r = SSL_accept(tls->ssl);
  } else {
    log_debug(LD_HANDSHAKE, "About to call SSL_connect on %p (%s)", tls,
              SSL_state_string_long(tls->ssl));
    r = SSL_connect(tls->ssl);
  }
  if (oldstate != SSL_state(tls->ssl))
    log_debug(LD_HANDSHAKE, "After call, %p was in state %s",
              tls, SSL_state_string_long(tls->ssl));
  /* We need to call this here and not earlier, since OpenSSL has a penchant
   * for clearing its flags when you say accept or connect. */
  tor_tls_unblock_renegotiation(tls);
  r = tor_tls_get_error(tls,r,0, "handshaking", LOG_INFO, LD_HANDSHAKE);
  if (ERR_peek_error() != 0) {
    tls_log_errors(tls, tls->isServer ? LOG_INFO : LOG_WARN, LD_HANDSHAKE,
                   "handshaking");
    return TOR_TLS_ERROR_MISC;
  }
  if (r == TOR_TLS_DONE) {
    tls->state = TOR_TLS_ST_OPEN;
    return tor_tls_finish_handshake(tls);
  }
  return r;
}

/** Perform the final part of the intial TLS handshake on <b>tls</b>.  This
 * should be called for the first handshake only: it determines whether the v1
 * or the v2 handshake was used, and adjusts things for the renegotiation
 * handshake as appropriate.
 *
 * tor_tls_handshake() calls this on its own; you only need to call this if
 * bufferevent is doing the handshake for you.
 */
int
tor_tls_finish_handshake(tor_tls_t *tls)
{
  int r = TOR_TLS_DONE;
  check_no_tls_errors();
  if (tls->isServer) {
    SSL_set_info_callback(tls->ssl, NULL);
    SSL_set_verify(tls->ssl, SSL_VERIFY_PEER, always_accept_verify_cb);
    SSL_clear_mode(tls->ssl, SSL_MODE_NO_AUTO_CHAIN);
#ifdef V2_HANDSHAKE_SERVER
    if (tor_tls_client_is_using_v2_ciphers(tls->ssl)) {
      /* This check is redundant, but back when we did it in the callback,
       * we might have not been able to look up the tor_tls_t if the code
       * was buggy.  Fixing that. */
      if (!tls->wasV2Handshake) {
        log_warn(LD_BUG, "For some reason, wasV2Handshake didn't"
                 " get set. Fixing that.");
      }
      tls->wasV2Handshake = 1;
      log_debug(LD_HANDSHAKE, "Completed V2 TLS handshake with client; waiting"
                " for renegotiation.");
    } else {
      tls->wasV2Handshake = 0;
    }
#endif
  } else {
#ifdef V2_HANDSHAKE_CLIENT
    /* If we got no ID cert, we're a v2 handshake. */
    X509 *cert = SSL_get_peer_certificate(tls->ssl);
    STACK_OF(X509) *chain = SSL_get_peer_cert_chain(tls->ssl);
    int n_certs = sk_X509_num(chain);
    if (n_certs > 1 || (n_certs == 1 && cert != sk_X509_value(chain, 0))) {
      log_debug(LD_HANDSHAKE, "Server sent back multiple certificates; it "
                "looks like a v1 handshake on %p", tls);
      tls->wasV2Handshake = 0;
    } else {
      log_debug(LD_HANDSHAKE,
                "Server sent back a single certificate; looks like "
                "a v2 handshake on %p.", tls);
      tls->wasV2Handshake = 1;
    }
    if (cert)
      X509_free(cert);
#endif
    if (SSL_set_cipher_list(tls->ssl, SERVER_CIPHER_LIST) == 0) {
      tls_log_errors(NULL, LOG_WARN, LD_HANDSHAKE, "re-setting ciphers");
      r = TOR_TLS_ERROR_MISC;
    }
  }
  tls_log_errors(NULL, LOG_WARN, LD_NET, "finishing the handshake");
  return r;
}

#ifdef USE_BUFFEREVENTS
/** Put <b>tls</b>, which must be a client connection, into renegotiation
 * mode. */
int
tor_tls_start_renegotiating(tor_tls_t *tls)
{
  int r = SSL_renegotiate(tls->ssl);
  if (r <= 0) {
    return tor_tls_get_error(tls, r, 0, "renegotiating", LOG_WARN,
                             LD_HANDSHAKE);
  }
  return 0;
}
#endif

/** Client only: Renegotiate a TLS session.  When finished, returns
 * TOR_TLS_DONE.  On failure, returns TOR_TLS_ERROR, TOR_TLS_WANTREAD, or
 * TOR_TLS_WANTWRITE.
 */
int
tor_tls_renegotiate(tor_tls_t *tls)
{
  int r;
  tor_assert(tls);
  /* We could do server-initiated renegotiation too, but that would be tricky.
   * Instead of "SSL_renegotiate, then SSL_do_handshake until done" */
  tor_assert(!tls->isServer);

  check_no_tls_errors();
  if (tls->state != TOR_TLS_ST_RENEGOTIATE) {
    int r = SSL_renegotiate(tls->ssl);
    if (r <= 0) {
      return tor_tls_get_error(tls, r, 0, "renegotiating", LOG_WARN,
                               LD_HANDSHAKE);
    }
    tls->state = TOR_TLS_ST_RENEGOTIATE;
  }
  r = SSL_do_handshake(tls->ssl);
  if (r == 1) {
    tls->state = TOR_TLS_ST_OPEN;
    return TOR_TLS_DONE;
  } else
    return tor_tls_get_error(tls, r, 0, "renegotiating handshake", LOG_INFO,
                             LD_HANDSHAKE);
}

/** Shut down an open tls connection <b>tls</b>.  When finished, returns
 * TOR_TLS_DONE.  On failure, returns TOR_TLS_ERROR, TOR_TLS_WANTREAD,
 * or TOR_TLS_WANTWRITE.
 */
int
tor_tls_shutdown(tor_tls_t *tls)
{
  int r, err;
  char buf[128];
  tor_assert(tls);
  tor_assert(tls->ssl);
  check_no_tls_errors();

  while (1) {
    if (tls->state == TOR_TLS_ST_SENTCLOSE) {
      /* If we've already called shutdown once to send a close message,
       * we read until the other side has closed too.
       */
      do {
        r = SSL_read(tls->ssl, buf, 128);
      } while (r>0);
      err = tor_tls_get_error(tls, r, CATCH_ZERO, "reading to shut down",
                              LOG_INFO, LD_NET);
      if (err == TOR_TLS_ZERORETURN_) {
        tls->state = TOR_TLS_ST_GOTCLOSE;
        /* fall through... */
      } else {
        return err;
      }
    }

    r = SSL_shutdown(tls->ssl);
    if (r == 1) {
      /* If shutdown returns 1, the connection is entirely closed. */
      tls->state = TOR_TLS_ST_CLOSED;
      return TOR_TLS_DONE;
    }
    err = tor_tls_get_error(tls, r, CATCH_SYSCALL|CATCH_ZERO, "shutting down",
                            LOG_INFO, LD_NET);
    if (err == TOR_TLS_SYSCALL_) {
      /* The underlying TCP connection closed while we were shutting down. */
      tls->state = TOR_TLS_ST_CLOSED;
      return TOR_TLS_DONE;
    } else if (err == TOR_TLS_ZERORETURN_) {
      /* The TLS connection says that it sent a shutdown record, but
       * isn't done shutting down yet.  Make sure that this hasn't
       * happened before, then go back to the start of the function
       * and try to read.
       */
      if (tls->state == TOR_TLS_ST_GOTCLOSE ||
         tls->state == TOR_TLS_ST_SENTCLOSE) {
        log_warn(LD_NET,
            "TLS returned \"half-closed\" value while already half-closed");
        return TOR_TLS_ERROR_MISC;
      }
      tls->state = TOR_TLS_ST_SENTCLOSE;
      /* fall through ... */
    } else {
      return err;
    }
  } /* end loop */
}

/** Return true iff this TLS connection is authenticated.
 */
int
tor_tls_peer_has_cert(tor_tls_t *tls)
{
  X509 *cert;
  cert = SSL_get_peer_certificate(tls->ssl);
  tls_log_errors(tls, LOG_WARN, LD_HANDSHAKE, "getting peer certificate");
  if (!cert)
    return 0;
  X509_free(cert);
  return 1;
}

/** Return the peer certificate, or NULL if there isn't one. */
MOCK_IMPL(tor_x509_cert_t *,
tor_tls_get_peer_cert,(tor_tls_t *tls))
{
  X509 *cert;
  cert = SSL_get_peer_certificate(tls->ssl);
  tls_log_errors(tls, LOG_WARN, LD_HANDSHAKE, "getting peer certificate");
  if (!cert)
    return NULL;
  return tor_x509_cert_new(cert);
}

/** Warn that a certificate lifetime extends through a certain range. */
static void
log_cert_lifetime(int severity, const X509 *cert, const char *problem)
{
  BIO *bio = NULL;
  BUF_MEM *buf;
  char *s1=NULL, *s2=NULL;
  char mytime[33];
  time_t now = time(NULL);
  struct tm tm;
  size_t n;

  if (problem)
    tor_log(severity, LD_GENERAL,
        "Certificate %s. Either their clock is set wrong, or your clock "
        "is wrong.",
           problem);

  if (!(bio = BIO_new(BIO_s_mem()))) {
    log_warn(LD_GENERAL, "Couldn't allocate BIO!"); goto end;
  }
  if (!(ASN1_TIME_print(bio, X509_get_notBefore(cert)))) {
    tls_log_errors(NULL, LOG_WARN, LD_NET, "printing certificate lifetime");
    goto end;
  }
  BIO_get_mem_ptr(bio, &buf);
  s1 = tor_strndup(buf->data, buf->length);

  (void)BIO_reset(bio);
  if (!(ASN1_TIME_print(bio, X509_get_notAfter(cert)))) {
    tls_log_errors(NULL, LOG_WARN, LD_NET, "printing certificate lifetime");
    goto end;
  }
  BIO_get_mem_ptr(bio, &buf);
  s2 = tor_strndup(buf->data, buf->length);

  n = strftime(mytime, 32, "%b %d %H:%M:%S %Y UTC", tor_gmtime_r(&now, &tm));
  if (n > 0) {
    tor_log(severity, LD_GENERAL,
        "(certificate lifetime runs from %s through %s. Your time is %s.)",
        s1,s2,mytime);
  } else {
    tor_log(severity, LD_GENERAL,
        "(certificate lifetime runs from %s through %s. "
        "Couldn't get your time.)",
        s1, s2);
  }

 end:
  /* Not expected to get invoked */
  tls_log_errors(NULL, LOG_WARN, LD_NET, "getting certificate lifetime");
  if (bio)
    BIO_free(bio);
  tor_free(s1);
  tor_free(s2);
}

/** Helper function: try to extract a link certificate and an identity
 * certificate from <b>tls</b>, and store them in *<b>cert_out</b> and
 * *<b>id_cert_out</b> respectively.  Log all messages at level
 * <b>severity</b>.
 *
 * Note that a reference is added to cert_out, so it needs to be
 * freed. id_cert_out doesn't. */
static void
try_to_extract_certs_from_tls(int severity, tor_tls_t *tls,
                              X509 **cert_out, X509 **id_cert_out)
{
  X509 *cert = NULL, *id_cert = NULL;
  STACK_OF(X509) *chain = NULL;
  int num_in_chain, i;
  *cert_out = *id_cert_out = NULL;

  if (!(cert = SSL_get_peer_certificate(tls->ssl)))
    return;
  *cert_out = cert;
  if (!(chain = SSL_get_peer_cert_chain(tls->ssl)))
    return;
  num_in_chain = sk_X509_num(chain);
  /* 1 means we're receiving (server-side), and it's just the id_cert.
   * 2 means we're connecting (client-side), and it's both the link
   * cert and the id_cert.
   */
  if (num_in_chain < 1) {
    log_fn(severity,LD_PROTOCOL,
           "Unexpected number of certificates in chain (%d)",
           num_in_chain);
    return;
  }
  for (i=0; i<num_in_chain; ++i) {
    id_cert = sk_X509_value(chain, i);
    if (X509_cmp(id_cert, cert) != 0)
      break;
  }
  *id_cert_out = id_cert;
}

/** If the provided tls connection is authenticated and has a
 * certificate chain that is currently valid and signed, then set
 * *<b>identity_key</b> to the identity certificate's key and return
 * 0.  Else, return -1 and log complaints with log-level <b>severity</b>.
 */
int
tor_tls_verify(int severity, tor_tls_t *tls, crypto_pk_t **identity_key)
{
  X509 *cert = NULL, *id_cert = NULL;
  EVP_PKEY *id_pkey = NULL;
  RSA *rsa;
  int r = -1;

  check_no_tls_errors();
  *identity_key = NULL;

  try_to_extract_certs_from_tls(severity, tls, &cert, &id_cert);
  if (!cert)
    goto done;
  if (!id_cert) {
    log_fn(severity,LD_PROTOCOL,"No distinct identity certificate found");
    goto done;
  }
  tls_log_errors(tls, severity, LD_HANDSHAKE, "before verifying certificate");

  if (!(id_pkey = X509_get_pubkey(id_cert)) ||
      X509_verify(cert, id_pkey) <= 0) {
    log_fn(severity,LD_PROTOCOL,"X509_verify on cert and pkey returned <= 0");
    tls_log_errors(tls, severity, LD_HANDSHAKE, "verifying certificate");
    goto done;
  }

  rsa = EVP_PKEY_get1_RSA(id_pkey);
  if (!rsa)
    goto done;
  *identity_key = crypto_new_pk_from_rsa_(rsa);

  r = 0;

 done:
  if (cert)
    X509_free(cert);
  if (id_pkey)
    EVP_PKEY_free(id_pkey);

  /* This should never get invoked, but let's make sure in case OpenSSL
   * acts unexpectedly. */
  tls_log_errors(tls, LOG_WARN, LD_HANDSHAKE, "finishing tor_tls_verify");

  return r;
}

/** Check whether the certificate set on the connection <b>tls</b> is expired
 * give or take <b>past_tolerance</b> seconds, or not-yet-valid give or take
 * <b>future_tolerance</b> seconds. Return 0 for valid, -1 for failure.
 *
 * NOTE: you should call tor_tls_verify before tor_tls_check_lifetime.
 */
int
tor_tls_check_lifetime(int severity, tor_tls_t *tls,
                       int past_tolerance, int future_tolerance)
{
  X509 *cert;
  int r = -1;

  if (!(cert = SSL_get_peer_certificate(tls->ssl)))
    goto done;

  if (check_cert_lifetime_internal(severity, cert,
                                   past_tolerance, future_tolerance) < 0)
    goto done;

  r = 0;
 done:
  if (cert)
    X509_free(cert);
  /* Not expected to get invoked */
  tls_log_errors(tls, LOG_WARN, LD_NET, "checking certificate lifetime");

  return r;
}

/** Helper: check whether <b>cert</b> is expired give or take
 * <b>past_tolerance</b> seconds, or not-yet-valid give or take
 * <b>future_tolerance</b> seconds.  If it is live, return 0.  If it is not
 * live, log a message and return -1. */
static int
check_cert_lifetime_internal(int severity, const X509 *cert,
                             int past_tolerance, int future_tolerance)
{
  time_t now, t;

  now = time(NULL);

  t = now + future_tolerance;
  if (X509_cmp_time(X509_get_notBefore(cert), &t) > 0) {
    log_cert_lifetime(severity, cert, "not yet valid");
    return -1;
  }
  t = now - past_tolerance;
  if (X509_cmp_time(X509_get_notAfter(cert), &t) < 0) {
    log_cert_lifetime(severity, cert, "already expired");
    return -1;
  }

  return 0;
}

/** Return the number of bytes available for reading from <b>tls</b>.
 */
int
tor_tls_get_pending_bytes(tor_tls_t *tls)
{
  tor_assert(tls);
  return SSL_pending(tls->ssl);
}

/** If <b>tls</b> requires that the next write be of a particular size,
 * return that size.  Otherwise, return 0. */
size_t
tor_tls_get_forced_write_size(tor_tls_t *tls)
{
  return tls->wantwrite_n;
}

/** Sets n_read and n_written to the number of bytes read and written,
 * respectively, on the raw socket used by <b>tls</b> since the last time this
 * function was called on <b>tls</b>. */
void
tor_tls_get_n_raw_bytes(tor_tls_t *tls, size_t *n_read, size_t *n_written)
{
  BIO *wbio, *tmpbio;
  unsigned long r, w;
  r = BIO_number_read(SSL_get_rbio(tls->ssl));
  /* We want the number of bytes actually for real written.  Unfortunately,
   * sometimes OpenSSL replaces the wbio on tls->ssl with a buffering bio,
   * which makes the answer turn out wrong.  Let's cope with that.  Note
   * that this approach will fail if we ever replace tls->ssl's BIOs with
   * buffering bios for reasons of our own.  As an alternative, we could
   * save the original BIO for  tls->ssl in the tor_tls_t structure, but
   * that would be tempting fate. */
  wbio = SSL_get_wbio(tls->ssl);
  if (wbio->method == BIO_f_buffer() && (tmpbio = BIO_next(wbio)) != NULL)
    wbio = tmpbio;
  w = BIO_number_written(wbio);

  /* We are ok with letting these unsigned ints go "negative" here:
   * If we wrapped around, this should still give us the right answer, unless
   * we wrapped around by more than ULONG_MAX since the last time we called
   * this function.
   */
  *n_read = (size_t)(r - tls->last_read_count);
  *n_written = (size_t)(w - tls->last_write_count);
  if (*n_read > INT_MAX || *n_written > INT_MAX) {
    log_warn(LD_BUG, "Preposterously large value in tor_tls_get_n_raw_bytes. "
             "r=%lu, last_read=%lu, w=%lu, last_written=%lu",
             r, tls->last_read_count, w, tls->last_write_count);
  }
  total_bytes_written_by_tls += *n_written;
  tls->last_read_count = r;
  tls->last_write_count = w;
}

/** Return a ratio of the bytes that TLS has sent to the bytes that we've told
 * it to send. Used to track whether our TLS records are getting too tiny. */
MOCK_IMPL(double,
tls_get_write_overhead_ratio,(void))
{
  if (total_bytes_written_over_tls == 0)
    return 1.0;

  return U64_TO_DBL(total_bytes_written_by_tls) /
    U64_TO_DBL(total_bytes_written_over_tls);
}

/** Implement check_no_tls_errors: If there are any pending OpenSSL
 * errors, log an error message. */
void
check_no_tls_errors_(const char *fname, int line)
{
  if (ERR_peek_error() == 0)
    return;
  log_warn(LD_CRYPTO, "Unhandled OpenSSL errors found at %s:%d: ",
      tor_fix_source_file(fname), line);
  tls_log_errors(NULL, LOG_WARN, LD_NET, NULL);
}

/** Return true iff the initial TLS connection at <b>tls</b> did not use a v2
 * TLS handshake. Output is undefined if the handshake isn't finished. */
int
tor_tls_used_v1_handshake(tor_tls_t *tls)
{
#if defined(V2_HANDSHAKE_SERVER) && defined(V2_HANDSHAKE_CLIENT)
  return ! tls->wasV2Handshake;
#else
  if (tls->isServer) {
# ifdef V2_HANDSHAKE_SERVER
    return ! tls->wasV2Handshake;
# endif
  } else {
# ifdef V2_HANDSHAKE_CLIENT
    return ! tls->wasV2Handshake;
# endif
  }
  return 1;
#endif
}

/** Return true iff <b>name</b> is a DN of a kind that could only
 * occur in a v3-handshake-indicating certificate */
static int
dn_indicates_v3_cert(X509_NAME *name)
{
#ifdef DISABLE_V3_LINKPROTO_CLIENTSIDE
  (void)name;
  return 0;
#else
  X509_NAME_ENTRY *entry;
  int n_entries;
  ASN1_OBJECT *obj;
  ASN1_STRING *str;
  unsigned char *s;
  int len, r;

  n_entries = X509_NAME_entry_count(name);
  if (n_entries != 1)
    return 1; /* More than one entry in the DN. */
  entry = X509_NAME_get_entry(name, 0);

  obj = X509_NAME_ENTRY_get_object(entry);
  if (OBJ_obj2nid(obj) != OBJ_txt2nid("commonName"))
    return 1; /* The entry isn't a commonName. */

  str = X509_NAME_ENTRY_get_data(entry);
  len = ASN1_STRING_to_UTF8(&s, str);
  if (len < 0)
    return 0;
  r = fast_memneq(s + len - 4, ".net", 4);
  OPENSSL_free(s);
  return r;
#endif
}

/** Return true iff the peer certificate we're received on <b>tls</b>
 * indicates that this connection should use the v3 (in-protocol)
 * authentication handshake.
 *
 * Only the connection initiator should use this, and only once the initial
 * handshake is done; the responder detects a v1 handshake by cipher types,
 * and a v3/v2 handshake by Versions cell vs renegotiation.
 */
int
tor_tls_received_v3_certificate(tor_tls_t *tls)
{
  check_no_tls_errors();

  X509 *cert = SSL_get_peer_certificate(tls->ssl);
  EVP_PKEY *key = NULL;
  X509_NAME *issuer_name, *subject_name;
  int is_v3 = 0;

  if (!cert) {
    log_warn(LD_BUG, "Called on a connection with no peer certificate");
    goto done;
  }

  subject_name = X509_get_subject_name(cert);
  issuer_name = X509_get_issuer_name(cert);

  if (X509_name_cmp(subject_name, issuer_name) == 0) {
    is_v3 = 1; /* purportedly self signed */
    goto done;
  }

  if (dn_indicates_v3_cert(subject_name) ||
      dn_indicates_v3_cert(issuer_name)) {
    is_v3 = 1; /* DN is fancy */
    goto done;
  }

  key = X509_get_pubkey(cert);
  if (EVP_PKEY_bits(key) != 1024 ||
      EVP_PKEY_type(key->type) != EVP_PKEY_RSA) {
    is_v3 = 1; /* Key is fancy */
    goto done;
  }

 done:
  tls_log_errors(tls, LOG_WARN, LD_NET, "checking for a v3 cert");

  if (key)
    EVP_PKEY_free(key);
  if (cert)
    X509_free(cert);

  return is_v3;
}

/** Return the number of server handshakes that we've noticed doing on
 * <b>tls</b>. */
int
tor_tls_get_num_server_handshakes(tor_tls_t *tls)
{
  return tls->server_handshake_count;
}

/** Return true iff the server TLS connection <b>tls</b> got the renegotiation
 * request it was waiting for. */
int
tor_tls_server_got_renegotiate(tor_tls_t *tls)
{
  return tls->got_renegotiate;
}

#ifndef HAVE_SSL_GET_CLIENT_RANDOM
static size_t
SSL_get_client_random(SSL *s, uint8_t *out, size_t len)
{
  if (len == 0)
    return SSL3_RANDOM_SIZE;
  tor_assert(len == SSL3_RANDOM_SIZE);
  tor_assert(s->s3);
  memcpy(out, s->s3->client_random, len);
  return len;
}
#endif

#ifndef HAVE_SSL_GET_SERVER_RANDOM
static size_t
SSL_get_server_random(SSL *s, uint8_t *out, size_t len)
{
  if (len == 0)
    return SSL3_RANDOM_SIZE;
  tor_assert(len == SSL3_RANDOM_SIZE);
  tor_assert(s->s3);
  memcpy(out, s->s3->server_random, len);
  return len;
}
#endif

#ifndef HAVE_SSL_SESSION_GET_MASTER_KEY
static size_t
SSL_SESSION_get_master_key(SSL_SESSION *s, uint8_t *out, size_t len)
{
  if (len == 0)
    return s->master_key_length;
  tor_assert(len == (size_t)s->master_key_length);
  tor_assert(s->master_key);
  memcpy(out, s->master_key, len);
  return len;
}
#endif


/** Set the DIGEST256_LEN buffer at <b>secrets_out</b> to the value used in
 * the v3 handshake to prove that the client knows the TLS secrets for the
 * connection <b>tls</b>.  Return 0 on success, -1 on failure.
 */
MOCK_IMPL(int,
tor_tls_get_tlssecrets,(tor_tls_t *tls, uint8_t *secrets_out))
{
#define TLSSECRET_MAGIC "Tor V3 handshake TLS cross-certification"
  uint8_t buf[128];
  size_t len;

  tor_assert(tls);

  SSL *const ssl = tls->ssl;
  SSL_SESSION *const session = SSL_get_session(ssl);

  tor_assert(ssl);
  tor_assert(session);

  const size_t server_random_len = SSL_get_server_random(ssl, NULL, 0);
  const size_t client_random_len = SSL_get_client_random(ssl, NULL, 0);
  const size_t master_key_len = SSL_SESSION_get_master_key(session, NULL, 0);

  tor_assert(server_random_len);
  tor_assert(client_random_len);
  tor_assert(master_key_len);

  len = client_random_len + server_random_len + strlen(TLSSECRET_MAGIC) + 1;
  tor_assert(len <= sizeof(buf));

  {
    size_t r = SSL_get_client_random(ssl, buf, client_random_len);
    tor_assert(r == client_random_len);
  }
  {
    size_t r = SSL_get_server_random(ssl, buf+client_random_len, server_random_len);
    tor_assert(r == server_random_len);
  }
  uint8_t *master_key = tor_malloc_zero(master_key_len);
  {
    size_t r = SSL_SESSION_get_master_key(session, master_key, master_key_len);
    tor_assert(r == master_key_len);
  }

  uint8_t *nextbuf = buf + client_random_len + server_random_len;
  memcpy(nextbuf, TLSSECRET_MAGIC, strlen(TLSSECRET_MAGIC) + 1);

  /*
    The value is an HMAC, using the TLS master key as the HMAC key, of
    client_random | server_random | TLSSECRET_MAGIC
  */
  crypto_hmac_sha256((char*)secrets_out,
                     (char*)master_key,
                     master_key_len,
                     (char*)buf, len);
  memwipe(buf, 0, sizeof(buf));
  memwipe(master_key, 0, master_key_len);
  tor_free(master_key);

  return 0;
}

/** Examine the amount of memory used and available for buffers in <b>tls</b>.
 * Set *<b>rbuf_capacity</b> to the amount of storage allocated for the read
 * buffer and *<b>rbuf_bytes</b> to the amount actually used.
 * Set *<b>wbuf_capacity</b> to the amount of storage allocated for the write
 * buffer and *<b>wbuf_bytes</b> to the amount actually used.
 *
 * Return 0 on success, -1 on failure.*/
int
tor_tls_get_buffer_sizes(tor_tls_t *tls,
                         size_t *rbuf_capacity, size_t *rbuf_bytes,
                         size_t *wbuf_capacity, size_t *wbuf_bytes)
{
#if OPENSSL_VERSION_NUMBER >= OPENSSL_V_SERIES(1,1,0)
  (void)tls;
  (void)rbuf_capacity;
  (void)rbuf_bytes;
  (void)wbuf_capacity;
  (void)wbuf_bytes;

  return -1;
#else
  if (tls->ssl->s3->rbuf.buf)
    *rbuf_capacity = tls->ssl->s3->rbuf.len;
  else
    *rbuf_capacity = 0;
  if (tls->ssl->s3->wbuf.buf)
    *wbuf_capacity = tls->ssl->s3->wbuf.len;
  else
    *wbuf_capacity = 0;
  *rbuf_bytes = tls->ssl->s3->rbuf.left;
  *wbuf_bytes = tls->ssl->s3->wbuf.left;
  return 0;
#endif
}

#ifdef USE_BUFFEREVENTS
/** Construct and return an TLS-encrypting bufferevent to send data over
 * <b>socket</b>, which must match the socket of the underlying bufferevent
 * <b>bufev_in</b>.  The TLS object <b>tls</b> is used for encryption.
 *
 * This function will either create a filtering bufferevent that wraps around
 * <b>bufev_in</b>, or it will free bufev_in and return a new bufferevent that
 * uses the <b>tls</b> to talk to the network directly.  Do not use
 * <b>bufev_in</b> after calling this function.
 *
 * The connection will start out doing a server handshake if <b>receiving</b>
 * is strue, and a client handshake otherwise.
 *
 * Returns NULL on failure.
 */
struct bufferevent *
tor_tls_init_bufferevent(tor_tls_t *tls, struct bufferevent *bufev_in,
                         evutil_socket_t socket, int receiving,
                         int filter)
{
  struct bufferevent *out;
  const enum bufferevent_ssl_state state = receiving ?
    BUFFEREVENT_SSL_ACCEPTING : BUFFEREVENT_SSL_CONNECTING;

  if (filter || tor_libevent_using_iocp_bufferevents()) {
    /* Grab an extra reference to the SSL, since BEV_OPT_CLOSE_ON_FREE
       means that the SSL will get freed too.

       This increment makes our SSL usage not-threadsafe, BTW.  We should
       see if we're allowed to use CRYPTO_add from outside openssl. */
    tls->ssl->references += 1;
    out = bufferevent_openssl_filter_new(tor_libevent_get_base(),
                                         bufev_in,
                                         tls->ssl,
                                         state,
                                         BEV_OPT_DEFER_CALLBACKS|
                                         BEV_OPT_CLOSE_ON_FREE);
    /* Tell the underlying bufferevent when to accept more data from the SSL
       filter (only when it's got less than 32K to write), and when to notify
       the SSL filter that it could write more (when it drops under 24K). */
    bufferevent_setwatermark(bufev_in, EV_WRITE, 24*1024, 32*1024);
  } else {
    if (bufev_in) {
      evutil_socket_t s = bufferevent_getfd(bufev_in);
      tor_assert(s == -1 || s == socket);
      tor_assert(evbuffer_get_length(bufferevent_get_input(bufev_in)) == 0);
      tor_assert(evbuffer_get_length(bufferevent_get_output(bufev_in)) == 0);
      tor_assert(BIO_number_read(SSL_get_rbio(tls->ssl)) == 0);
      tor_assert(BIO_number_written(SSL_get_rbio(tls->ssl)) == 0);
      bufferevent_free(bufev_in);
    }

    /* Current versions (as of 2.0.x) of Libevent need to defer
     * bufferevent_openssl callbacks, or else our callback functions will
     * get called reentrantly, which is bad for us.
     */
    out = bufferevent_openssl_socket_new(tor_libevent_get_base(),
                                         socket,
                                         tls->ssl,
                                         state,
                                         BEV_OPT_DEFER_CALLBACKS);
  }
  tls->state = TOR_TLS_ST_BUFFEREVENT;

  /* Unblock _after_ creating the bufferevent, since accept/connect tend to
   * clear flags. */
  tor_tls_unblock_renegotiation(tls);

  return out;
}
#endif

/** Check whether the ECC group requested is supported by the current OpenSSL
 * library instance.  Return 1 if the group is supported, and 0 if not.
 */
int
evaluate_ecgroup_for_tls(const char *ecgroup)
{
  EC_KEY *ec_key;
  int nid;
  int ret;

  if (!ecgroup)
    nid = NID_tor_default_ecdhe_group;
  else if (!strcasecmp(ecgroup, "P256"))
    nid = NID_X9_62_prime256v1;
  else if (!strcasecmp(ecgroup, "P224"))
    nid = NID_secp224r1;
  else
    return 0;

  ec_key = EC_KEY_new_by_curve_name(nid);
  ret = (ec_key != NULL);
  EC_KEY_free(ec_key);

  return ret;
}
<|MERGE_RESOLUTION|>--- conflicted
+++ resolved
@@ -724,31 +724,6 @@
 #undef CIPHER
 #undef XCIPHER
 
-<<<<<<< HEAD
-/** Holds a cipher that we want to advertise, and its 2-byte ID. */
-typedef struct cipher_info_t { unsigned id; const char *name; } cipher_info_t;
-/** A list of all the ciphers that clients should advertise, including items
- * that OpenSSL might not know about. */
-static const cipher_info_t CLIENT_CIPHER_INFO_LIST[] = {
-#define CIPHER(id, name) { id, name },
-#define XCIPHER(id, name) { id, #name },
-#include "ciphers.inc"
-#undef CIPHER
-#undef XCIPHER
-};
-
-/** The length of CLIENT_CIPHER_INFO_LIST and CLIENT_CIPHER_DUMMIES. */
-static const int N_CLIENT_CIPHERS = ARRAY_LENGTH(CLIENT_CIPHER_INFO_LIST);
-#endif
-
-#ifndef V2_HANDSHAKE_CLIENT
-#undef CLIENT_CIPHER_LIST
-#define CLIENT_CIPHER_LIST  (TLS1_TXT_DHE_RSA_WITH_AES_128_SHA ":"      \
-                             SSL3_TXT_EDH_RSA_DES_192_CBC3_SHA)
-#endif
-
-=======
->>>>>>> ff835e23
 /** Free all storage held in <b>cert</b> */
 void
 tor_x509_cert_free(tor_x509_cert_t *cert)
@@ -1583,25 +1558,19 @@
 static int
 tor_tls_client_is_using_v2_ciphers(const SSL *ssl)
 {
-<<<<<<< HEAD
-=======
   STACK_OF(SSL_CIPHER) *ciphers;
 #ifdef HAVE_SSL_GET_CLIENT_CIPHERS
-  ciphers = SSL_get_client_ciphers(ssl);
+  ciphers = SSL_get_ciphers(ssl);
 #else
->>>>>>> ff835e23
   SSL_SESSION *session;
   if (!(session = SSL_get_session((SSL *)ssl))) {
     log_info(LD_NET, "No session on TLS?");
     return CIPHERS_ERR;
   }
-<<<<<<< HEAD
-=======
   ciphers = session->ciphers;
 #endif
->>>>>>> ff835e23
-
-  return tor_tls_classify_client_ciphers(ssl, session->ciphers) >= CIPHERS_V2;
+
+  return tor_tls_classify_client_ciphers(ssl, ciphers) >= CIPHERS_V2;
 }
 
 /** Invoked when we're accepting a connection on <b>ssl</b>, and the connection
@@ -1700,153 +1669,6 @@
   SSL_set_session_secret_cb(tls->ssl, tor_tls_session_secret_cb, NULL);
 }
 
-<<<<<<< HEAD
-/** Explain which ciphers we're missing. */
-static void
-log_unsupported_ciphers(smartlist_t *unsupported)
-{
-  char *joined;
-
-  log_notice(LD_NET, "We weren't able to find support for all of the "
-             "TLS ciphersuites that we wanted to advertise. This won't "
-             "hurt security, but it might make your Tor (if run as a client) "
-             "more easy for censors to block.");
-
-  if (SSLeay() < 0x10000000L) {
-    log_notice(LD_NET, "To correct this, use a more recent OpenSSL, "
-               "built without disabling any secure ciphers or features.");
-  } else {
-    log_notice(LD_NET, "To correct this, use a version of OpenSSL "
-               "built with none of its ciphers disabled.");
-  }
-
-  joined = smartlist_join_strings(unsupported, ":", 0, NULL);
-  log_info(LD_NET, "The unsupported ciphers were: %s", joined);
-  tor_free(joined);
-}
-
-static void
-set_ssl_ciphers_to_list(SSL *ssl, STACK_OF(SSL_CIPHER) *stack)
-{
-  STACK_OF(SSL_CIPHER) *ciphers;
-
-  int r, i;
-  /* #1: ensure that the ssl object has its own list of ciphers.  Otherwise we
-   *     might be about to stomp the SSL_CTX ciphers list. */
-  r = SSL_set_cipher_list(ssl, "HIGH");
-  tor_assert(r);
-
-  /* #2: Grab ssl_ciphers and clear it.  */
-  ciphers = SSL_get_ciphers(ssl);
-  tor_assert(ciphers);
-  sk_SSL_CIPHER_zero(ciphers);
-
-  /* #3: Copy the elements from stack. */
-  for (i = 0; i < sk_SSL_CIPHER_num(stack); ++i) {
-    SSL_CIPHER *c = sk_SSL_CIPHER_value(stack, i);
-    sk_SSL_CIPHER_push(ciphers, c);
-  }
-}
-
-/** Replace the ciphers on <b>ssl</b> with a new list of SSL ciphersuites:
- * specifically, a list designed to mimic a common web browser.  We might not
- * be able to do that if OpenSSL doesn't support all the ciphers we want.
- * Some of the ciphers in the list won't actually be implemented by OpenSSL:
- * that's okay so long as the server doesn't select them.
- *
- * [If the server <b>does</b> select a bogus cipher, we won't crash or
- * anything; we'll just fail later when we try to look up the cipher in
- * ssl->cipher_list_by_id.]
- */
-static void
-rectify_client_ciphers(SSL *ssl)
-{
-#ifdef V2_HANDSHAKE_CLIENT
-  if (PREDICT_UNLIKELY(!CLIENT_CIPHER_STACK)) {
-    STACK_OF(SSL_CIPHER) *ciphers = SSL_get_ciphers(ssl);
-
-    /* We need to set CLIENT_CIPHER_STACK to an array of the ciphers
-     * we want to use/advertise. */
-    int i = 0, j = 0;
-    smartlist_t *unsupported = smartlist_new();
-
-    /* First, create a dummy SSL_CIPHER for every cipher. */
-    CLIENT_CIPHER_DUMMIES =
-      tor_malloc_zero(sizeof(SSL_CIPHER)*N_CLIENT_CIPHERS);
-    for (i=0; i < N_CLIENT_CIPHERS; ++i) {
-      CLIENT_CIPHER_DUMMIES[i].valid = 1;
-      /* The "3<<24" here signifies that the cipher is supposed to work with
-       * SSL3 and TLS1. */
-      CLIENT_CIPHER_DUMMIES[i].id = CLIENT_CIPHER_INFO_LIST[i].id | (3<<24);
-      CLIENT_CIPHER_DUMMIES[i].name = CLIENT_CIPHER_INFO_LIST[i].name;
-    }
-
-    CLIENT_CIPHER_STACK = sk_SSL_CIPHER_new_null();
-    tor_assert(CLIENT_CIPHER_STACK);
-
-    log_debug(LD_NET, "List was: %s", CLIENT_CIPHER_LIST);
-    for (j = 0; j < sk_SSL_CIPHER_num(ciphers); ++j) {
-      SSL_CIPHER *cipher = sk_SSL_CIPHER_value(ciphers, j);
-      log_debug(LD_NET, "Cipher %d: %lx %s", j,
-                SSL_CIPHER_get_id(cipher), SSL_CIPHER_get_name(cipher));
-    }
-
-    /* Then copy as many ciphers as we can from the good list, inserting
-     * dummies as needed. Let j be an index into list of ciphers we have
-     * (ciphers) and let i be an index into the ciphers we want
-     * (CLIENT_INFO_CIPHER_LIST).  We are building a list of ciphers in
-     * CLIENT_CIPHER_STACK.
-     */
-    for (i = j = 0; i < N_CLIENT_CIPHERS; ) {
-      SSL_CIPHER *cipher = NULL;
-      if (j < sk_SSL_CIPHER_num(ciphers))
-        cipher = sk_SSL_CIPHER_value(ciphers, j);
-      if (cipher && ((SSL_CIPHER_get_id(cipher) >> 24) & 0xff) != 3) {
-        /* Skip over non-v3 ciphers entirely.  (This should no longer be
-         * needed, thanks to saying !SSLv2 above.) */
-        log_debug(LD_NET, "Skipping v%d cipher %s",
-                  (int)((SSL_CIPHER_get_id(cipher)>>24) & 0xff),
-                  SSL_CIPHER_get_name(cipher));
-        ++j;
-      } else if (cipher &&
-                 (SSL_CIPHER_get_id(cipher) & 0xffff) ==
-                  CLIENT_CIPHER_INFO_LIST[i].id) {
-        /* "cipher" is the cipher we expect. Put it on the list. */
-        log_debug(LD_NET, "Found cipher %s", SSL_CIPHER_get_name(cipher));
-        sk_SSL_CIPHER_push(CLIENT_CIPHER_STACK, cipher);
-        ++j;
-        ++i;
-      } else if (!strcmp(CLIENT_CIPHER_DUMMIES[i].name,
-                         "SSL_RSA_FIPS_WITH_3DES_EDE_CBC_SHA")) {
-        /* We found bogus cipher 0xfeff, which OpenSSL doesn't support and
-         * never has.  For this one, we need a dummy. */
-        log_debug(LD_NET, "Inserting fake %s", CLIENT_CIPHER_DUMMIES[i].name);
-        sk_SSL_CIPHER_push(CLIENT_CIPHER_STACK, &CLIENT_CIPHER_DUMMIES[i]);
-        ++i;
-      } else {
-        /* OpenSSL doesn't have this one. */
-        log_debug(LD_NET, "Completely omitting unsupported cipher %s",
-                  CLIENT_CIPHER_INFO_LIST[i].name);
-        smartlist_add(unsupported, (char*) CLIENT_CIPHER_INFO_LIST[i].name);
-        ++i;
-      }
-    }
-
-    if (smartlist_len(unsupported))
-      log_unsupported_ciphers(unsupported);
-
-    smartlist_free(unsupported);
-  }
-
-  set_ssl_ciphers_to_list(ssl, CLIENT_CIPHER_STACK);
-
-#else
-  (void)ciphers;
-#endif
-}
-
-=======
->>>>>>> ff835e23
 /** Create a new TLS object from a file descriptor, and a flag to
  * determine whether it is functioning as a server.
  */
