--- conflicted
+++ resolved
@@ -7,12 +7,8 @@
 extern crate libc;
 extern crate tor_allocate;
 
-<<<<<<< HEAD
-pub mod ffi;
-pub mod strings;
-=======
 #[macro_use]
 extern crate tor_log;
 
 pub mod ffi;
->>>>>>> 1f8bd93e
+pub mod strings;