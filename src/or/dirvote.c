--- conflicted
+++ resolved
@@ -2194,16 +2194,9 @@
       "when adding detached signatures to consensus";
     return -1;
   }
-<<<<<<< HEAD
   siglist = strmap_get(sigs->signatures, flavor);
   if (!siglist) {
     *msg_out = "No signatures for given consensus flavor";
-=======
-  /* Are they the same consensus? */
-  if (fast_memcmp(target->networkstatus_digest, sigs->networkstatus_digest,
-             DIGEST_LEN)) {
-    *msg_out = "Digest mismatch when adding detached signatures to consensus";
->>>>>>> 59f9097d
     return -1;
   }
 
@@ -3498,20 +3491,12 @@
   } else {
     if (pending_vote_list && include_pending) {
       SMARTLIST_FOREACH(pending_vote_list, pending_vote_t *, pv,
-<<<<<<< HEAD
-        if (!memcmp(pv->vote->digests.d[DIGEST_SHA1], fp, DIGEST_LEN))
-=======
-        if (fast_memeq(pv->vote->networkstatus_digest, fp, DIGEST_LEN))
->>>>>>> 59f9097d
+        if (fast_memeq(pv->vote->digests.d[DIGEST_SHA1], fp, DIGEST_LEN))
           return pv->vote_body);
     }
     if (previous_vote_list && include_previous) {
       SMARTLIST_FOREACH(previous_vote_list, pending_vote_t *, pv,
-<<<<<<< HEAD
-        if (!memcmp(pv->vote->digests.d[DIGEST_SHA1], fp, DIGEST_LEN))
-=======
-        if (fast_memeq(pv->vote->networkstatus_digest, fp, DIGEST_LEN))
->>>>>>> 59f9097d
+        if (fast_memeq(pv->vote->digests.d[DIGEST_SHA1], fp, DIGEST_LEN))
           return pv->vote_body);
     }
   }
