/* Copyright (c) 2001 Matej Pfajfar.
 * Copyright (c) 2001-2004, Roger Dingledine.
 * Copyright (c) 2004-2006, Roger Dingledine, Nick Mathewson.
 * Copyright (c) 2007-2011, The Tor Project, Inc. */
/* See LICENSE for licensing information */

/**
 * \file main.c
 * \brief Toplevel module. Handles signals, multiplexes between
 * connections, implements main loop, and drives scheduled events.
 **/

#define MAIN_PRIVATE
#include "or.h"
#include "buffers.h"
#include "circuitbuild.h"
#include "circuitlist.h"
#include "circuituse.h"
#include "command.h"
#include "config.h"
#include "connection.h"
#include "connection_edge.h"
#include "connection_or.h"
#include "control.h"
#include "cpuworker.h"
#include "directory.h"
#include "dirserv.h"
#include "dirvote.h"
#include "dns.h"
#include "dnsserv.h"
#include "geoip.h"
#include "hibernate.h"
#include "main.h"
#include "microdesc.h"
#include "networkstatus.h"
#include "nodelist.h"
#include "ntmain.h"
#include "onion.h"
#include "policies.h"
#include "relay.h"
#include "rendclient.h"
#include "rendcommon.h"
#include "rendservice.h"
#include "rephist.h"
#include "router.h"
#include "routerlist.h"
#include "routerparse.h"
#include "status.h"
#ifdef USE_DMALLOC
#include <dmalloc.h>
#include <openssl/crypto.h>
#endif
#include "memarea.h"

#ifdef HAVE_EVENT2_EVENT_H
#include <event2/event.h>
#else
#include <event.h>
#endif

#ifdef USE_BUFFEREVENTS
#include <event2/bufferevent.h>
#endif

void evdns_shutdown(int);

/********* PROTOTYPES **********/

static void dumpmemusage(int severity);
static void dumpstats(int severity); /* log stats */
static void conn_read_callback(evutil_socket_t fd, short event, void *_conn);
static void conn_write_callback(evutil_socket_t fd, short event, void *_conn);
static void second_elapsed_callback(periodic_timer_t *timer, void *args);
static int conn_close_if_marked(int i);
static void connection_start_reading_from_linked_conn(connection_t *conn);
static int connection_should_read_from_linked_conn(connection_t *conn);

/********* START VARIABLES **********/

#ifndef USE_BUFFEREVENTS
int global_read_bucket; /**< Max number of bytes I can read this second. */
int global_write_bucket; /**< Max number of bytes I can write this second. */

/** Max number of relayed (bandwidth class 1) bytes I can read this second. */
int global_relayed_read_bucket;
/** Max number of relayed (bandwidth class 1) bytes I can write this second. */
int global_relayed_write_bucket;
/** What was the read bucket before the last second_elapsed_callback() call?
 * (used to determine how many bytes we've read). */
static int stats_prev_global_read_bucket;
/** What was the write bucket before the last second_elapsed_callback() call?
 * (used to determine how many bytes we've written). */
static int stats_prev_global_write_bucket;
#else
static uint64_t stats_prev_n_read = 0;
static uint64_t stats_prev_n_written = 0;
#endif

/* XXX we might want to keep stats about global_relayed_*_bucket too. Or not.*/
/** How many bytes have we read since we started the process? */
static uint64_t stats_n_bytes_read = 0;
/** How many bytes have we written since we started the process? */
static uint64_t stats_n_bytes_written = 0;
/** What time did this process start up? */
time_t time_of_process_start = 0;
/** How many seconds have we been running? */
long stats_n_seconds_working = 0;
/** When do we next launch DNS wildcarding checks? */
static time_t time_to_check_for_correct_dns = 0;

/** How often will we honor SIGNEWNYM requests? */
#define MAX_SIGNEWNYM_RATE 10
/** When did we last process a SIGNEWNYM request? */
static time_t time_of_last_signewnym = 0;
/** Is there a signewnym request we're currently waiting to handle? */
static int signewnym_is_pending = 0;

/** Smartlist of all open connections. */
static smartlist_t *connection_array = NULL;
/** List of connections that have been marked for close and need to be freed
 * and removed from connection_array. */
static smartlist_t *closeable_connection_lst = NULL;
/** List of linked connections that are currently reading data into their
 * inbuf from their partner's outbuf. */
static smartlist_t *active_linked_connection_lst = NULL;
/** Flag: Set to true iff we entered the current libevent main loop via
 * <b>loop_once</b>. If so, there's no need to trigger a loopexit in order
 * to handle linked connections. */
static int called_loop_once = 0;

/** We set this to 1 when we've opened a circuit, so we can print a log
 * entry to inform the user that Tor is working.  We set it to 0 when
 * we think the fact that we once opened a circuit doesn't mean we can do so
 * any longer (a big time jump happened, when we notice our directory is
 * heinously out-of-date, etc.
 */
int can_complete_circuit=0;

/** How often do we check for router descriptors that we should download
 * when we have too little directory info? */
#define GREEDY_DESCRIPTOR_RETRY_INTERVAL (10)
/** How often do we check for router descriptors that we should download
 * when we have enough directory info? */
#define LAZY_DESCRIPTOR_RETRY_INTERVAL (60)
/** How often do we 'forgive' undownloadable router descriptors and attempt
 * to download them again? */
#define DESCRIPTOR_FAILURE_RESET_INTERVAL (60*60)
/** How long do we let a directory connection stall before expiring it? */
#define DIR_CONN_MAX_STALL (5*60)

/** How long do we let OR connections handshake before we decide that
 * they are obsolete? */
#define TLS_HANDSHAKE_TIMEOUT (60)

/********* END VARIABLES ************/

/****************************************************************************
*
* This section contains accessors and other methods on the connection_array
* variables (which are global within this file and unavailable outside it).
*
****************************************************************************/

#if 0 && defined(USE_BUFFEREVENTS)
static void
free_old_inbuf(connection_t *conn)
{
  if (! conn->inbuf)
    return;

  tor_assert(conn->outbuf);
  tor_assert(buf_datalen(conn->inbuf) == 0);
  tor_assert(buf_datalen(conn->outbuf) == 0);
  buf_free(conn->inbuf);
  buf_free(conn->outbuf);
  conn->inbuf = conn->outbuf = NULL;

  if (conn->read_event) {
    event_del(conn->read_event);
    tor_event_free(conn->read_event);
  }
  if (conn->write_event) {
    event_del(conn->read_event);
    tor_event_free(conn->write_event);
  }
  conn->read_event = conn->write_event = NULL;
}
#endif

/** Add <b>conn</b> to the array of connections that we can poll on.  The
 * connection's socket must be set; the connection starts out
 * non-reading and non-writing.
 */
int
connection_add_impl(connection_t *conn, int is_connecting)
{
  tor_assert(conn);
  tor_assert(SOCKET_OK(conn->s) ||
             conn->linked ||
             (conn->type == CONN_TYPE_AP &&
              TO_EDGE_CONN(conn)->is_dns_request));

  tor_assert(conn->conn_array_index == -1); /* can only connection_add once */
  conn->conn_array_index = smartlist_len(connection_array);
  smartlist_add(connection_array, conn);

<<<<<<< HEAD
#ifdef USE_BUFFEREVENTS
  if (connection_type_uses_bufferevent(conn)) {
    if (conn->s >= 0 && !conn->linked) {
      conn->bufev = bufferevent_socket_new(
                         tor_libevent_get_base(),
                         conn->s,
                         BEV_OPT_DEFER_CALLBACKS);
      if (!conn->bufev) {
        log_warn(LD_BUG, "Unable to create socket bufferevent");
        smartlist_del(connection_array, conn->conn_array_index);
        conn->conn_array_index = -1;
        return -1;
      }
      if (is_connecting) {
        /* Put the bufferevent into a "connecting" state so that we'll get
         * a "connected" event callback on successful write. */
        bufferevent_socket_connect(conn->bufev, NULL, 0);
      }
      connection_configure_bufferevent_callbacks(conn);
    } else if (conn->linked && conn->linked_conn &&
               connection_type_uses_bufferevent(conn->linked_conn)) {
      tor_assert(conn->s < 0);
      if (!conn->bufev) {
        struct bufferevent *pair[2] = { NULL, NULL };
        if (bufferevent_pair_new(tor_libevent_get_base(),
                                 BEV_OPT_DEFER_CALLBACKS,
                                 pair) < 0) {
          log_warn(LD_BUG, "Unable to create bufferevent pair");
          smartlist_del(connection_array, conn->conn_array_index);
          conn->conn_array_index = -1;
          return -1;
        }
        tor_assert(pair[0]);
        conn->bufev = pair[0];
        conn->linked_conn->bufev = pair[1];
      } /* else the other side already was added, and got a bufferevent_pair */
      connection_configure_bufferevent_callbacks(conn);
    } else {
      tor_assert(!conn->linked);
    }

    if (conn->bufev)
      tor_assert(conn->inbuf == NULL);

    if (conn->linked_conn && conn->linked_conn->bufev)
      tor_assert(conn->linked_conn->inbuf == NULL);
  }
#else
  (void) is_connecting;
#endif

  if (!HAS_BUFFEREVENT(conn) && (conn->s >= 0 || conn->linked)) {
=======
  if (SOCKET_OK(conn->s) || conn->linked) {
>>>>>>> da7c60dc
    conn->read_event = tor_event_new(tor_libevent_get_base(),
         conn->s, EV_READ|EV_PERSIST, conn_read_callback, conn);
    conn->write_event = tor_event_new(tor_libevent_get_base(),
         conn->s, EV_WRITE|EV_PERSIST, conn_write_callback, conn);
    /* XXXX CHECK FOR NULL RETURN! */
  }

  log_debug(LD_NET,"new conn type %s, socket %d, address %s, n_conns %d.",
            conn_type_to_string(conn->type), (int)conn->s, conn->address,
            smartlist_len(connection_array));

  return 0;
}

/** Tell libevent that we don't care about <b>conn</b> any more. */
void
connection_unregister_events(connection_t *conn)
{
  if (conn->read_event) {
    if (event_del(conn->read_event))
      log_warn(LD_BUG, "Error removing read event for %d", (int)conn->s);
    tor_free(conn->read_event);
  }
  if (conn->write_event) {
    if (event_del(conn->write_event))
      log_warn(LD_BUG, "Error removing write event for %d", (int)conn->s);
    tor_free(conn->write_event);
  }
#ifdef USE_BUFFEREVENTS
  if (conn->bufev) {
    bufferevent_free(conn->bufev);
    conn->bufev = NULL;
  }
#endif
  if (conn->dns_server_port) {
    dnsserv_close_listener(conn);
  }
}

/** Remove the connection from the global list, and remove the
 * corresponding poll entry.  Calling this function will shift the last
 * connection (if any) into the position occupied by conn.
 */
int
connection_remove(connection_t *conn)
{
  int current_index;
  connection_t *tmp;

  tor_assert(conn);

  log_debug(LD_NET,"removing socket %d (type %s), n_conns now %d",
            (int)conn->s, conn_type_to_string(conn->type),
            smartlist_len(connection_array));

  tor_assert(conn->conn_array_index >= 0);
  current_index = conn->conn_array_index;
  connection_unregister_events(conn); /* This is redundant, but cheap. */
  if (current_index == smartlist_len(connection_array)-1) { /* at the end */
    smartlist_del(connection_array, current_index);
    return 0;
  }

  /* replace this one with the one at the end */
  smartlist_del(connection_array, current_index);
  tmp = smartlist_get(connection_array, current_index);
  tmp->conn_array_index = current_index;

  return 0;
}

/** If <b>conn</b> is an edge conn, remove it from the list
 * of conn's on this circuit. If it's not on an edge,
 * flush and send destroys for all circuits on this conn.
 *
 * Remove it from connection_array (if applicable) and
 * from closeable_connection_list.
 *
 * Then free it.
 */
static void
connection_unlink(connection_t *conn)
{
  connection_about_to_close_connection(conn);
  if (conn->conn_array_index >= 0) {
    connection_remove(conn);
  }
  if (conn->linked_conn) {
    conn->linked_conn->linked_conn = NULL;
    if (! conn->linked_conn->marked_for_close &&
        conn->linked_conn->reading_from_linked_conn)
      connection_start_reading(conn->linked_conn);
    conn->linked_conn = NULL;
  }
  smartlist_remove(closeable_connection_lst, conn);
  smartlist_remove(active_linked_connection_lst, conn);
  if (conn->type == CONN_TYPE_EXIT) {
    assert_connection_edge_not_dns_pending(TO_EDGE_CONN(conn));
  }
  if (conn->type == CONN_TYPE_OR) {
    if (!tor_digest_is_zero(TO_OR_CONN(conn)->identity_digest))
      connection_or_remove_from_identity_map(TO_OR_CONN(conn));
  }
  connection_free(conn);
}

/** Schedule <b>conn</b> to be closed. **/
void
add_connection_to_closeable_list(connection_t *conn)
{
  tor_assert(!smartlist_isin(closeable_connection_lst, conn));
  tor_assert(conn->marked_for_close);
  assert_connection_ok(conn, time(NULL));
  smartlist_add(closeable_connection_lst, conn);
}

/** Return 1 if conn is on the closeable list, else return 0. */
int
connection_is_on_closeable_list(connection_t *conn)
{
  return smartlist_isin(closeable_connection_lst, conn);
}

/** Return true iff conn is in the current poll array. */
int
connection_in_array(connection_t *conn)
{
  return smartlist_isin(connection_array, conn);
}

/** Set <b>*array</b> to an array of all connections, and <b>*n</b>
 * to the length of the array. <b>*array</b> and <b>*n</b> must not
 * be modified.
 */
smartlist_t *
get_connection_array(void)
{
  if (!connection_array)
    connection_array = smartlist_create();
  return connection_array;
}

/** Provides the traffic read and written over the life of the process. */

uint64_t
get_bytes_read(void)
{
  return stats_n_bytes_read;
}

uint64_t
get_bytes_written(void)
{
  return stats_n_bytes_written;
}

/** Set the event mask on <b>conn</b> to <b>events</b>.  (The event
 * mask is a bitmask whose bits are READ_EVENT and WRITE_EVENT)
 */
void
connection_watch_events(connection_t *conn, watchable_events_t events)
{
  IF_HAS_BUFFEREVENT(conn, {
      short ev = ((short)events) & (EV_READ|EV_WRITE);
      short old_ev = bufferevent_get_enabled(conn->bufev);
      if ((ev & ~old_ev) != 0) {
        bufferevent_enable(conn->bufev, ev);
      }
      if ((old_ev & ~ev) != 0) {
        bufferevent_disable(conn->bufev, old_ev & ~ev);
      }
      return;
  });
  if (events & READ_EVENT)
    connection_start_reading(conn);
  else
    connection_stop_reading(conn);

  if (events & WRITE_EVENT)
    connection_start_writing(conn);
  else
    connection_stop_writing(conn);
}

/** Return true iff <b>conn</b> is listening for read events. */
int
connection_is_reading(connection_t *conn)
{
  tor_assert(conn);

  IF_HAS_BUFFEREVENT(conn,
    return (bufferevent_get_enabled(conn->bufev) & EV_READ) != 0;
  );
  return conn->reading_from_linked_conn ||
    (conn->read_event && event_pending(conn->read_event, EV_READ, NULL));
}

/** Tell the main loop to stop notifying <b>conn</b> of any read events. */
void
connection_stop_reading(connection_t *conn)
{
  tor_assert(conn);

  IF_HAS_BUFFEREVENT(conn, {
      bufferevent_disable(conn->bufev, EV_READ);
      return;
  });

  tor_assert(conn->read_event);

  if (conn->linked) {
    conn->reading_from_linked_conn = 0;
    connection_stop_reading_from_linked_conn(conn);
  } else {
    if (event_del(conn->read_event))
      log_warn(LD_NET, "Error from libevent setting read event state for %d "
               "to unwatched: %s",
               (int)conn->s,
               tor_socket_strerror(tor_socket_errno(conn->s)));
  }
}

/** Tell the main loop to start notifying <b>conn</b> of any read events. */
void
connection_start_reading(connection_t *conn)
{
  tor_assert(conn);

  IF_HAS_BUFFEREVENT(conn, {
      bufferevent_enable(conn->bufev, EV_READ);
      return;
  });

  tor_assert(conn->read_event);

  if (conn->linked) {
    conn->reading_from_linked_conn = 1;
    if (connection_should_read_from_linked_conn(conn))
      connection_start_reading_from_linked_conn(conn);
  } else {
    if (event_add(conn->read_event, NULL))
      log_warn(LD_NET, "Error from libevent setting read event state for %d "
               "to watched: %s",
               (int)conn->s,
               tor_socket_strerror(tor_socket_errno(conn->s)));
  }
}

/** Return true iff <b>conn</b> is listening for write events. */
int
connection_is_writing(connection_t *conn)
{
  tor_assert(conn);

  IF_HAS_BUFFEREVENT(conn,
    return (bufferevent_get_enabled(conn->bufev) & EV_WRITE) != 0;
  );

  return conn->writing_to_linked_conn ||
    (conn->write_event && event_pending(conn->write_event, EV_WRITE, NULL));
}

/** Tell the main loop to stop notifying <b>conn</b> of any write events. */
void
connection_stop_writing(connection_t *conn)
{
  tor_assert(conn);

  IF_HAS_BUFFEREVENT(conn, {
      bufferevent_disable(conn->bufev, EV_WRITE);
      return;
  });

  tor_assert(conn->write_event);

  if (conn->linked) {
    conn->writing_to_linked_conn = 0;
    if (conn->linked_conn)
      connection_stop_reading_from_linked_conn(conn->linked_conn);
  } else {
    if (event_del(conn->write_event))
      log_warn(LD_NET, "Error from libevent setting write event state for %d "
               "to unwatched: %s",
               (int)conn->s,
               tor_socket_strerror(tor_socket_errno(conn->s)));
  }
}

/** Tell the main loop to start notifying <b>conn</b> of any write events. */
void
connection_start_writing(connection_t *conn)
{
  tor_assert(conn);

  IF_HAS_BUFFEREVENT(conn, {
      bufferevent_enable(conn->bufev, EV_WRITE);
      return;
  });

  tor_assert(conn->write_event);

  if (conn->linked) {
    conn->writing_to_linked_conn = 1;
    if (conn->linked_conn &&
        connection_should_read_from_linked_conn(conn->linked_conn))
      connection_start_reading_from_linked_conn(conn->linked_conn);
  } else {
    if (event_add(conn->write_event, NULL))
      log_warn(LD_NET, "Error from libevent setting write event state for %d "
               "to watched: %s",
               (int)conn->s,
               tor_socket_strerror(tor_socket_errno(conn->s)));
  }
}

/** Return true iff <b>conn</b> is linked conn, and reading from the conn
 * linked to it would be good and feasible.  (Reading is "feasible" if the
 * other conn exists and has data in its outbuf, and is "good" if we have our
 * reading_from_linked_conn flag set and the other conn has its
 * writing_to_linked_conn flag set.)*/
static int
connection_should_read_from_linked_conn(connection_t *conn)
{
  if (conn->linked && conn->reading_from_linked_conn) {
    if (! conn->linked_conn ||
        (conn->linked_conn->writing_to_linked_conn &&
         buf_datalen(conn->linked_conn->outbuf)))
      return 1;
  }
  return 0;
}

/** Helper: Tell the main loop to begin reading bytes into <b>conn</b> from
 * its linked connection, if it is not doing so already.  Called by
 * connection_start_reading and connection_start_writing as appropriate. */
static void
connection_start_reading_from_linked_conn(connection_t *conn)
{
  tor_assert(conn);
  tor_assert(conn->linked == 1);

  if (!conn->active_on_link) {
    conn->active_on_link = 1;
    smartlist_add(active_linked_connection_lst, conn);
    if (!called_loop_once) {
      /* This is the first event on the list; we won't be in LOOP_ONCE mode,
       * so we need to make sure that the event_base_loop() actually exits at
       * the end of its run through the current connections and lets us
       * activate read events for linked connections. */
      struct timeval tv = { 0, 0 };
      tor_event_base_loopexit(tor_libevent_get_base(), &tv);
    }
  } else {
    tor_assert(smartlist_isin(active_linked_connection_lst, conn));
  }
}

/** Tell the main loop to stop reading bytes into <b>conn</b> from its linked
 * connection, if is currently doing so.  Called by connection_stop_reading,
 * connection_stop_writing, and connection_read. */
void
connection_stop_reading_from_linked_conn(connection_t *conn)
{
  tor_assert(conn);
  tor_assert(conn->linked == 1);

  if (conn->active_on_link) {
    conn->active_on_link = 0;
    /* FFFF We could keep an index here so we can smartlist_del
     * cleanly.  On the other hand, this doesn't show up on profiles,
     * so let's leave it alone for now. */
    smartlist_remove(active_linked_connection_lst, conn);
  } else {
    tor_assert(!smartlist_isin(active_linked_connection_lst, conn));
  }
}

/** Close all connections that have been scheduled to get closed. */
static void
close_closeable_connections(void)
{
  int i;
  for (i = 0; i < smartlist_len(closeable_connection_lst); ) {
    connection_t *conn = smartlist_get(closeable_connection_lst, i);
    if (conn->conn_array_index < 0) {
      connection_unlink(conn); /* blow it away right now */
    } else {
      if (!conn_close_if_marked(conn->conn_array_index))
        ++i;
    }
  }
}

/** Libevent callback: this gets invoked when (connection_t*)<b>conn</b> has
 * some data to read. */
static void
conn_read_callback(evutil_socket_t fd, short event, void *_conn)
{
  connection_t *conn = _conn;
  (void)fd;
  (void)event;

  log_debug(LD_NET,"socket %d wants to read.",(int)conn->s);

  /* assert_connection_ok(conn, time(NULL)); */

  if (connection_handle_read(conn) < 0) {
    if (!conn->marked_for_close) {
#ifndef MS_WINDOWS
      log_warn(LD_BUG,"Unhandled error on read for %s connection "
               "(fd %d); removing",
               conn_type_to_string(conn->type), (int)conn->s);
      tor_fragile_assert();
#endif
      if (CONN_IS_EDGE(conn))
        connection_edge_end_errno(TO_EDGE_CONN(conn));
      connection_mark_for_close(conn);
    }
  }
  assert_connection_ok(conn, time(NULL));

  if (smartlist_len(closeable_connection_lst))
    close_closeable_connections();
}

/** Libevent callback: this gets invoked when (connection_t*)<b>conn</b> has
 * some data to write. */
static void
conn_write_callback(evutil_socket_t fd, short events, void *_conn)
{
  connection_t *conn = _conn;
  (void)fd;
  (void)events;

  LOG_FN_CONN(conn, (LOG_DEBUG, LD_NET, "socket %d wants to write.",
                     (int)conn->s));

  /* assert_connection_ok(conn, time(NULL)); */

  if (connection_handle_write(conn, 0) < 0) {
    if (!conn->marked_for_close) {
      /* this connection is broken. remove it. */
      log_fn(LOG_WARN,LD_BUG,
             "unhandled error on write for %s connection (fd %d); removing",
             conn_type_to_string(conn->type), (int)conn->s);
      tor_fragile_assert();
      if (CONN_IS_EDGE(conn)) {
        /* otherwise we cry wolf about duplicate close */
        edge_connection_t *edge_conn = TO_EDGE_CONN(conn);
        if (!edge_conn->end_reason)
          edge_conn->end_reason = END_STREAM_REASON_INTERNAL;
        edge_conn->edge_has_sent_end = 1;
      }
      connection_close_immediate(conn); /* So we don't try to flush. */
      connection_mark_for_close(conn);
    }
  }
  assert_connection_ok(conn, time(NULL));

  if (smartlist_len(closeable_connection_lst))
    close_closeable_connections();
}

/** If the connection at connection_array[i] is marked for close, then:
 *    - If it has data that it wants to flush, try to flush it.
 *    - If it _still_ has data to flush, and conn->hold_open_until_flushed is
 *      true, then leave the connection open and return.
 *    - Otherwise, remove the connection from connection_array and from
 *      all other lists, close it, and free it.
 * Returns 1 if the connection was closed, 0 otherwise.
 */
static int
conn_close_if_marked(int i)
{
  connection_t *conn;
  int retval;
  time_t now;

  conn = smartlist_get(connection_array, i);
  if (!conn->marked_for_close)
    return 0; /* nothing to see here, move along */
  now = time(NULL);
  assert_connection_ok(conn, now);
  /* assert_all_pending_dns_resolves_ok(); */

<<<<<<< HEAD
#ifdef USE_BUFFEREVENTS
  if (conn->bufev) {
    if (conn->hold_open_until_flushed &&
        evbuffer_get_length(bufferevent_get_output(conn->bufev))) {
      /* don't close yet. */
      return 0;
    }
    if (conn->linked_conn && ! conn->linked_conn->marked_for_close) {
      /* We need to do this explicitly so that the linked connection
       * notices that there was an EOF. */
      bufferevent_flush(conn->bufev, EV_WRITE, BEV_FINISHED);
    }
  }
#endif

  log_debug(LD_NET,"Cleaning up connection (fd %d).",conn->s);
  IF_HAS_BUFFEREVENT(conn, goto unlink);
  if ((conn->s >= 0 || conn->linked_conn) && connection_wants_to_flush(conn)) {
=======
  log_debug(LD_NET,"Cleaning up connection (fd %d).",(int)conn->s);
  if ((SOCKET_OK(conn->s) || conn->linked_conn)
      && connection_wants_to_flush(conn)) {
>>>>>>> da7c60dc
    /* s == -1 means it's an incomplete edge connection, or that the socket
     * has already been closed as unflushable. */
    ssize_t sz = connection_bucket_write_limit(conn, now);
    if (!conn->hold_open_until_flushed)
      log_info(LD_NET,
               "Conn (addr %s, fd %d, type %s, state %d) marked, but wants "
               "to flush %d bytes. (Marked at %s:%d)",
               escaped_safe_str_client(conn->address),
               (int)conn->s, conn_type_to_string(conn->type), conn->state,
               (int)conn->outbuf_flushlen,
                conn->marked_for_close_file, conn->marked_for_close);
    if (conn->linked_conn) {
      retval = move_buf_to_buf(conn->linked_conn->inbuf, conn->outbuf,
                               &conn->outbuf_flushlen);
      if (retval >= 0) {
        /* The linked conn will notice that it has data when it notices that
         * we're gone. */
        connection_start_reading_from_linked_conn(conn->linked_conn);
      }
      log_debug(LD_GENERAL, "Flushed last %d bytes from a linked conn; "
               "%d left; flushlen %d; wants-to-flush==%d", retval,
                (int)connection_get_outbuf_len(conn),
                (int)conn->outbuf_flushlen,
                connection_wants_to_flush(conn));
    } else if (connection_speaks_cells(conn)) {
      if (conn->state == OR_CONN_STATE_OPEN) {
        retval = flush_buf_tls(TO_OR_CONN(conn)->tls, conn->outbuf, sz,
                               &conn->outbuf_flushlen);
      } else
        retval = -1; /* never flush non-open broken tls connections */
    } else {
      retval = flush_buf(conn->s, conn->outbuf, sz, &conn->outbuf_flushlen);
    }
    if (retval >= 0 && /* Technically, we could survive things like
                          TLS_WANT_WRITE here. But don't bother for now. */
        conn->hold_open_until_flushed && connection_wants_to_flush(conn)) {
      if (retval > 0) {
        LOG_FN_CONN(conn, (LOG_INFO,LD_NET,
                           "Holding conn (fd %d) open for more flushing.",
                           (int)conn->s));
        conn->timestamp_lastwritten = now; /* reset so we can flush more */
      }
      return 0;
    }
    if (connection_wants_to_flush(conn)) {
      int severity;
      if (conn->type == CONN_TYPE_EXIT ||
          (conn->type == CONN_TYPE_OR && server_mode(get_options())) ||
          (conn->type == CONN_TYPE_DIR && conn->purpose == DIR_PURPOSE_SERVER))
        severity = LOG_INFO;
      else
        severity = LOG_NOTICE;
      /* XXXX Maybe allow this to happen a certain amount per hour; it usually
       * is meaningless. */
      log_fn(severity, LD_NET, "We stalled too much while trying to write %d "
             "bytes to address %s.  If this happens a lot, either "
             "something is wrong with your network connection, or "
             "something is wrong with theirs. "
             "(fd %d, type %s, state %d, marked at %s:%d).",
             (int)connection_get_outbuf_len(conn),
             escaped_safe_str_client(conn->address),
             (int)conn->s, conn_type_to_string(conn->type), conn->state,
             conn->marked_for_close_file,
             conn->marked_for_close);
    }
  }

#ifdef USE_BUFFEREVENTS
 unlink:
#endif
  connection_unlink(conn); /* unlink, remove, free */
  return 1;
}

/** We've just tried every dirserver we know about, and none of
 * them were reachable. Assume the network is down. Change state
 * so next time an application connection arrives we'll delay it
 * and try another directory fetch. Kill off all the circuit_wait
 * streams that are waiting now, since they will all timeout anyway.
 */
void
directory_all_unreachable(time_t now)
{
  connection_t *conn;
  (void)now;

  stats_n_seconds_working=0; /* reset it */

  while ((conn = connection_get_by_type_state(CONN_TYPE_AP,
                                              AP_CONN_STATE_CIRCUIT_WAIT))) {
    edge_connection_t *edge_conn = TO_EDGE_CONN(conn);
    log_notice(LD_NET,
               "Is your network connection down? "
               "Failing connection to '%s:%d'.",
               safe_str_client(edge_conn->socks_request->address),
               edge_conn->socks_request->port);
    connection_mark_unattached_ap(edge_conn,
                                  END_STREAM_REASON_NET_UNREACHABLE);
  }
  control_event_general_status(LOG_ERR, "DIR_ALL_UNREACHABLE");
}

/** This function is called whenever we successfully pull down some new
 * network statuses or server descriptors. */
void
directory_info_has_arrived(time_t now, int from_cache)
{
  or_options_t *options = get_options();

  if (!router_have_minimum_dir_info()) {
    int quiet = directory_too_idle_to_fetch_descriptors(options, now);
    log(quiet ? LOG_INFO : LOG_NOTICE, LD_DIR,
        "I learned some more directory information, but not enough to "
        "build a circuit: %s", get_dir_info_status_string());
    update_all_descriptor_downloads(now);
    return;
  } else {
    if (directory_fetches_from_authorities(options)) {
      update_all_descriptor_downloads(now);
    }

    /* if we have enough dir info, then update our guard status with
     * whatever we just learned. */
    entry_guards_compute_status(options, now);
    /* Don't even bother trying to get extrainfo until the rest of our
     * directory info is up-to-date */
    if (options->DownloadExtraInfo)
      update_extrainfo_downloads(now);
  }

  if (server_mode(options) && !we_are_hibernating() && !from_cache &&
      (can_complete_circuit || !any_predicted_circuits(now)))
    consider_testing_reachability(1, 1);
}

/** How long do we wait before killing OR connections with no circuits?
 * In Tor versions up to 0.2.1.25 and 0.2.2.12-alpha, we waited 15 minutes
 * before cancelling these connections, which caused fast relays to accrue
 * many many idle connections. Hopefully 3 minutes is low enough that
 * it kills most idle connections, without being so low that we cause
 * clients to bounce on and off.
 */
#define IDLE_OR_CONN_TIMEOUT 180

/** Perform regular maintenance tasks for a single connection.  This
 * function gets run once per second per connection by run_scheduled_events.
 */
static void
run_connection_housekeeping(int i, time_t now)
{
  cell_t cell;
  connection_t *conn = smartlist_get(connection_array, i);
  or_options_t *options = get_options();
  or_connection_t *or_conn;
  int past_keepalive =
    now >= conn->timestamp_lastwritten + options->KeepalivePeriod;

  if (conn->outbuf && !connection_get_outbuf_len(conn) &&
      conn->type == CONN_TYPE_OR)
    TO_OR_CONN(conn)->timestamp_lastempty = now;

  if (conn->marked_for_close) {
    /* nothing to do here */
    return;
  }

  /* Expire any directory connections that haven't been active (sent
   * if a server or received if a client) for 5 min */
  if (conn->type == CONN_TYPE_DIR &&
      ((DIR_CONN_IS_SERVER(conn) &&
        conn->timestamp_lastwritten + DIR_CONN_MAX_STALL < now) ||
       (!DIR_CONN_IS_SERVER(conn) &&
        conn->timestamp_lastread + DIR_CONN_MAX_STALL < now))) {
    log_info(LD_DIR,"Expiring wedged directory conn (fd %d, purpose %d)",
             (int)conn->s, conn->purpose);
    /* This check is temporary; it's to let us know whether we should consider
     * parsing partial serverdesc responses. */
    if (conn->purpose == DIR_PURPOSE_FETCH_SERVERDESC &&
        connection_get_inbuf_len(conn) >= 1024) {
      log_info(LD_DIR,"Trying to extract information from wedged server desc "
               "download.");
      connection_dir_reached_eof(TO_DIR_CONN(conn));
    } else {
      connection_mark_for_close(conn);
    }
    return;
  }

  if (!connection_speaks_cells(conn))
    return; /* we're all done here, the rest is just for OR conns */

  /* If we haven't written to an OR connection for a while, then either nuke
     the connection or send a keepalive, depending. */

  or_conn = TO_OR_CONN(conn);
#ifdef USE_BUFFEREVENTS
  tor_assert(conn->bufev);
#else
  tor_assert(conn->outbuf);
#endif

  if (or_conn->is_bad_for_new_circs && !or_conn->n_circuits) {
    /* It's bad for new circuits, and has no unmarked circuits on it:
     * mark it now. */
    log_info(LD_OR,
             "Expiring non-used OR connection to fd %d (%s:%d) [Too old].",
             (int)conn->s, conn->address, conn->port);
    if (conn->state == OR_CONN_STATE_CONNECTING)
      connection_or_connect_failed(TO_OR_CONN(conn),
                                   END_OR_CONN_REASON_TIMEOUT,
                                   "Tor gave up on the connection");
    connection_mark_and_flush(conn);
  } else if (!connection_state_is_open(conn)) {
    if (past_keepalive) {
      /* We never managed to actually get this connection open and happy. */
      log_info(LD_OR,"Expiring non-open OR connection to fd %d (%s:%d).",
               (int)conn->s,conn->address, conn->port);
      connection_mark_for_close(conn);
    }
  } else if (we_are_hibernating() && !or_conn->n_circuits &&
             !connection_get_outbuf_len(conn)) {
    /* We're hibernating, there's no circuits, and nothing to flush.*/
    log_info(LD_OR,"Expiring non-used OR connection to fd %d (%s:%d) "
             "[Hibernating or exiting].",
<<<<<<< HEAD
             conn->s,conn->address, conn->port);
    connection_mark_and_flush(conn);
=======
             (int)conn->s,conn->address, conn->port);
    connection_mark_for_close(conn);
    conn->hold_open_until_flushed = 1;
>>>>>>> da7c60dc
  } else if (!or_conn->n_circuits &&
             now >= or_conn->timestamp_last_added_nonpadding +
                                         IDLE_OR_CONN_TIMEOUT) {
    log_info(LD_OR,"Expiring non-used OR connection to fd %d (%s:%d) "
             "[idle %d].", (int)conn->s,conn->address, conn->port,
             (int)(now - or_conn->timestamp_last_added_nonpadding));
    connection_mark_for_close(conn);
  } else if (
      now >= or_conn->timestamp_lastempty + options->KeepalivePeriod*10 &&
      now >= conn->timestamp_lastwritten + options->KeepalivePeriod*10) {
    log_fn(LOG_PROTOCOL_WARN,LD_PROTOCOL,
           "Expiring stuck OR connection to fd %d (%s:%d). (%d bytes to "
           "flush; %d seconds since last write)",
<<<<<<< HEAD
           conn->s, conn->address, conn->port,
           (int)connection_get_outbuf_len(conn),
=======
           (int)conn->s, conn->address, conn->port,
           (int)buf_datalen(conn->outbuf),
>>>>>>> da7c60dc
           (int)(now-conn->timestamp_lastwritten));
    connection_mark_for_close(conn);
  } else if (past_keepalive && !connection_get_outbuf_len(conn)) {
    /* send a padding cell */
    log_fn(LOG_DEBUG,LD_OR,"Sending keepalive to (%s:%d)",
           conn->address, conn->port);
    memset(&cell,0,sizeof(cell_t));
    cell.command = CELL_PADDING;
    connection_or_write_cell_to_buf(&cell, or_conn);
  }
}

/** Honor a NEWNYM request: make future requests unlinkable to past
 * requests. */
static void
signewnym_impl(time_t now)
{
  or_options_t *options = get_options();
  if (!proxy_mode(options)) {
    log_info(LD_CONTROL, "Ignoring SIGNAL NEWNYM because client functionality "
             "is disabled.");
    return;
  }

  circuit_expire_all_dirty_circs();
  addressmap_clear_transient();
  rend_cache_purge();
  rend_client_cancel_descriptor_fetches();
  time_of_last_signewnym = now;
  signewnym_is_pending = 0;
}

/** Perform regular maintenance tasks.  This function gets run once per
 * second by second_elapsed_callback().
 */
static void
run_scheduled_events(time_t now)
{
  static time_t last_rotated_x509_certificate = 0;
  static time_t time_to_check_v3_certificate = 0;
  static time_t time_to_check_listeners = 0;
  static time_t time_to_check_descriptor = 0;
  static time_t time_to_check_ipaddress = 0;
  static time_t time_to_shrink_memory = 0;
  static time_t time_to_try_getting_descriptors = 0;
  static time_t time_to_reset_descriptor_failures = 0;
  static time_t time_to_add_entropy = 0;
  static time_t time_to_write_bridge_status_file = 0;
  static time_t time_to_downrate_stability = 0;
  static time_t time_to_save_stability = 0;
  static time_t time_to_clean_caches = 0;
  static time_t time_to_recheck_bandwidth = 0;
  static time_t time_to_check_for_expired_networkstatus = 0;
  static time_t time_to_write_stats_files = 0;
  static time_t time_to_write_bridge_stats = 0;
  static time_t time_to_check_port_forwarding = 0;
  static time_t time_to_launch_reachability_tests = 0;
  static int should_init_bridge_stats = 1;
  static time_t time_to_retry_dns_init = 0;
  static time_t time_to_next_heartbeat = 0;
  or_options_t *options = get_options();
  int is_server = server_mode(options);
  int i;
  int have_dir_info;

  /** 0. See if we've been asked to shut down and our timeout has
   * expired; or if our bandwidth limits are exhausted and we
   * should hibernate; or if it's time to wake up from hibernation.
   */
  consider_hibernation(now);

#if 0
  {
    static time_t nl_check_time = 0;
    if (nl_check_time <= now) {
      nodelist_assert_ok();
      nl_check_time = now + 30;
    }
  }
#endif

  /* 0b. If we've deferred a signewnym, make sure it gets handled
   * eventually. */
  if (signewnym_is_pending &&
      time_of_last_signewnym + MAX_SIGNEWNYM_RATE <= now) {
    log(LOG_INFO, LD_CONTROL, "Honoring delayed NEWNYM request");
    signewnym_impl(now);
  }

  /* 0c. If we've deferred log messages for the controller, handle them now */
  flush_pending_log_callbacks();

  /** 1a. Every MIN_ONION_KEY_LIFETIME seconds, rotate the onion keys,
   *  shut down and restart all cpuworkers, and update the directory if
   *  necessary.
   */
  if (is_server &&
      get_onion_key_set_at()+MIN_ONION_KEY_LIFETIME < now) {
    log_info(LD_GENERAL,"Rotating onion key.");
    rotate_onion_key();
    cpuworkers_rotate();
    if (router_rebuild_descriptor(1)<0) {
      log_info(LD_CONFIG, "Couldn't rebuild router descriptor");
    }
    if (advertised_server_mode())
      router_upload_dir_desc_to_dirservers(0);
  }

  if (time_to_try_getting_descriptors < now) {
    update_all_descriptor_downloads(now);
    update_extrainfo_downloads(now);
    if (router_have_minimum_dir_info())
      time_to_try_getting_descriptors = now + LAZY_DESCRIPTOR_RETRY_INTERVAL;
    else
      time_to_try_getting_descriptors = now + GREEDY_DESCRIPTOR_RETRY_INTERVAL;
  }

  if (time_to_reset_descriptor_failures < now) {
    router_reset_descriptor_download_failures();
    time_to_reset_descriptor_failures =
      now + DESCRIPTOR_FAILURE_RESET_INTERVAL;
  }

  if (options->UseBridges)
    fetch_bridge_descriptors(options, now);

  /** 1b. Every MAX_SSL_KEY_LIFETIME seconds, we change our TLS context. */
  if (!last_rotated_x509_certificate)
    last_rotated_x509_certificate = now;
  if (last_rotated_x509_certificate+MAX_SSL_KEY_LIFETIME < now) {
    log_info(LD_GENERAL,"Rotating tls context.");
    if (tor_tls_context_init(public_server_mode(options),
                             get_tlsclient_identity_key(),
                             is_server ? get_server_identity_key() : NULL,
                             MAX_SSL_KEY_LIFETIME) < 0) {
      log_warn(LD_BUG, "Error reinitializing TLS context");
      /* XXX is it a bug here, that we just keep going? -RD */
    }
    last_rotated_x509_certificate = now;
    /* We also make sure to rotate the TLS connections themselves if they've
     * been up for too long -- but that's done via is_bad_for_new_circs in
     * connection_run_housekeeping() above. */
  }

  if (time_to_add_entropy < now) {
    if (time_to_add_entropy) {
      /* We already seeded once, so don't die on failure. */
      crypto_seed_rng(0);
    }
/** How often do we add more entropy to OpenSSL's RNG pool? */
#define ENTROPY_INTERVAL (60*60)
    time_to_add_entropy = now + ENTROPY_INTERVAL;
  }

  /** 1c. If we have to change the accounting interval or record
   * bandwidth used in this accounting interval, do so. */
  if (accounting_is_enabled(options))
    accounting_run_housekeeping(now);

  if (time_to_launch_reachability_tests < now &&
      (authdir_mode_tests_reachability(options)) &&
       !we_are_hibernating()) {
    time_to_launch_reachability_tests = now + REACHABILITY_TEST_INTERVAL;
    /* try to determine reachability of the other Tor relays */
    dirserv_test_reachability(now);
  }

  /** 1d. Periodically, we discount older stability information so that new
   * stability info counts more, and save the stability information to disk as
   * appropriate. */
  if (time_to_downrate_stability < now)
    time_to_downrate_stability = rep_hist_downrate_old_runs(now);
  if (authdir_mode_tests_reachability(options)) {
    if (time_to_save_stability < now) {
      if (time_to_save_stability && rep_hist_record_mtbf_data(now, 1)<0) {
        log_warn(LD_GENERAL, "Couldn't store mtbf data.");
      }
#define SAVE_STABILITY_INTERVAL (30*60)
      time_to_save_stability = now + SAVE_STABILITY_INTERVAL;
    }
  }

  /* 1e. Periodically, if we're a v3 authority, we check whether our cert is
   * close to expiring and warn the admin if it is. */
  if (time_to_check_v3_certificate < now) {
    v3_authority_check_key_expiry();
#define CHECK_V3_CERTIFICATE_INTERVAL (5*60)
    time_to_check_v3_certificate = now + CHECK_V3_CERTIFICATE_INTERVAL;
  }

  /* 1f. Check whether our networkstatus has expired.
   */
  if (time_to_check_for_expired_networkstatus < now) {
    networkstatus_t *ns = networkstatus_get_latest_consensus();
    /*XXXX RD: This value needs to be the same as REASONABLY_LIVE_TIME in
     * networkstatus_get_reasonably_live_consensus(), but that value is way
     * way too high.  Arma: is the bridge issue there resolved yet? -NM */
#define NS_EXPIRY_SLOP (24*60*60)
    if (ns && ns->valid_until < now+NS_EXPIRY_SLOP &&
        router_have_minimum_dir_info()) {
      router_dir_info_changed();
    }
#define CHECK_EXPIRED_NS_INTERVAL (2*60)
    time_to_check_for_expired_networkstatus = now + CHECK_EXPIRED_NS_INTERVAL;
  }

  /* 1g. Check whether we should write statistics to disk.
   */
  if (time_to_write_stats_files < now) {
#define CHECK_WRITE_STATS_INTERVAL (60*60)
    time_t next_time_to_write_stats_files = (time_to_write_stats_files > 0 ?
           time_to_write_stats_files : now) + CHECK_WRITE_STATS_INTERVAL;
    if (options->CellStatistics) {
      time_t next_write =
          rep_hist_buffer_stats_write(time_to_write_stats_files);
      if (next_write && next_write < next_time_to_write_stats_files)
        next_time_to_write_stats_files = next_write;
    }
    if (options->DirReqStatistics) {
      time_t next_write = geoip_dirreq_stats_write(time_to_write_stats_files);
      if (next_write && next_write < next_time_to_write_stats_files)
        next_time_to_write_stats_files = next_write;
    }
    if (options->EntryStatistics) {
      time_t next_write = geoip_entry_stats_write(time_to_write_stats_files);
      if (next_write && next_write < next_time_to_write_stats_files)
        next_time_to_write_stats_files = next_write;
    }
    if (options->ExitPortStatistics) {
      time_t next_write = rep_hist_exit_stats_write(time_to_write_stats_files);
      if (next_write && next_write < next_time_to_write_stats_files)
        next_time_to_write_stats_files = next_write;
    }
    if (options->ConnDirectionStatistics) {
      time_t next_write = rep_hist_conn_stats_write(time_to_write_stats_files);
      if (next_write && next_write < next_time_to_write_stats_files)
        next_time_to_write_stats_files = next_write;
    }
    time_to_write_stats_files = next_time_to_write_stats_files;
  }

  /* 1h. Check whether we should write bridge statistics to disk.
   */
  if (should_record_bridge_info(options)) {
    if (time_to_write_bridge_stats < now) {
      if (should_init_bridge_stats) {
        /* (Re-)initialize bridge statistics. */
        geoip_bridge_stats_init(now);
        time_to_write_bridge_stats = now + WRITE_STATS_INTERVAL;
        should_init_bridge_stats = 0;
      } else {
        /* Possibly write bridge statistics to disk and ask when to write
         * them next time. */
        time_to_write_bridge_stats = geoip_bridge_stats_write(
                                           time_to_write_bridge_stats);
      }
    }
  } else if (!should_init_bridge_stats) {
    /* Bridge mode was turned off. Ensure that stats are re-initialized
     * next time bridge mode is turned on. */
    should_init_bridge_stats = 1;
  }

  /* Remove old information from rephist and the rend cache. */
  if (time_to_clean_caches < now) {
    rep_history_clean(now - options->RephistTrackTime);
    rend_cache_clean(now);
    rend_cache_clean_v2_descs_as_dir(now);
    microdesc_cache_rebuild(NULL, 0);
#define CLEAN_CACHES_INTERVAL (30*60)
    time_to_clean_caches = now + CLEAN_CACHES_INTERVAL;
  }

#define RETRY_DNS_INTERVAL (10*60)
  /* If we're a server and initializing dns failed, retry periodically. */
  if (time_to_retry_dns_init < now) {
    time_to_retry_dns_init = now + RETRY_DNS_INTERVAL;
    if (is_server && has_dns_init_failed())
      dns_init();
  }

  /** 2. Periodically, we consider force-uploading our descriptor
   * (if we've passed our internal checks). */

/** How often do we check whether part of our router info has changed in a way
 * that would require an upload? */
#define CHECK_DESCRIPTOR_INTERVAL (60)
/** How often do we (as a router) check whether our IP address has changed? */
#define CHECK_IPADDRESS_INTERVAL (15*60)

  /* 2b. Once per minute, regenerate and upload the descriptor if the old
   * one is inaccurate. */
  if (time_to_check_descriptor < now) {
    static int dirport_reachability_count = 0;
    time_to_check_descriptor = now + CHECK_DESCRIPTOR_INTERVAL;
    check_descriptor_bandwidth_changed(now);
    if (time_to_check_ipaddress < now) {
      time_to_check_ipaddress = now + CHECK_IPADDRESS_INTERVAL;
      check_descriptor_ipaddress_changed(now);
    }
/** If our router descriptor ever goes this long without being regenerated
 * because something changed, we force an immediate regenerate-and-upload. */
#define FORCE_REGENERATE_DESCRIPTOR_INTERVAL (18*60*60)
    mark_my_descriptor_dirty_if_older_than(
                                  now - FORCE_REGENERATE_DESCRIPTOR_INTERVAL);
    consider_publishable_server(0);
    /* also, check religiously for reachability, if it's within the first
     * 20 minutes of our uptime. */
    if (is_server &&
        (can_complete_circuit || !any_predicted_circuits(now)) &&
        !we_are_hibernating()) {
      if (stats_n_seconds_working < TIMEOUT_UNTIL_UNREACHABILITY_COMPLAINT) {
        consider_testing_reachability(1, dirport_reachability_count==0);
        if (++dirport_reachability_count > 5)
          dirport_reachability_count = 0;
      } else if (time_to_recheck_bandwidth < now) {
        /* If we haven't checked for 12 hours and our bandwidth estimate is
         * low, do another bandwidth test. This is especially important for
         * bridges, since they might go long periods without much use. */
        const routerinfo_t *me = router_get_my_routerinfo();
        if (time_to_recheck_bandwidth && me &&
            me->bandwidthcapacity < me->bandwidthrate &&
            me->bandwidthcapacity < 51200) {
          reset_bandwidth_test();
        }
#define BANDWIDTH_RECHECK_INTERVAL (12*60*60)
        time_to_recheck_bandwidth = now + BANDWIDTH_RECHECK_INTERVAL;
      }
    }

    /* If any networkstatus documents are no longer recent, we need to
     * update all the descriptors' running status. */
    /* purge obsolete entries */
    networkstatus_v2_list_clean(now);
    /* Remove dead routers. */
    routerlist_remove_old_routers();

    /* Also, once per minute, check whether we want to download any
     * networkstatus documents.
     */
    update_networkstatus_downloads(now);
  }

  /** 2c. Let directory voting happen. */
  if (authdir_mode_v3(options))
    dirvote_act(options, now);

  /** 3a. Every second, we examine pending circuits and prune the
   *    ones which have been pending for more than a few seconds.
   *    We do this before step 4, so it can try building more if
   *    it's not comfortable with the number of available circuits.
   */
  /* XXXX022 If our circuit build timeout is much lower than a second, maybe
   * we should do this more often? -NM
   * It can't be lower than 1.5 seconds currently; see
   * circuit_build_times_min_timeout(). -RD
   */
  circuit_expire_building();

  /** 3b. Also look at pending streams and prune the ones that 'began'
   *     a long time ago but haven't gotten a 'connected' yet.
   *     Do this before step 4, so we can put them back into pending
   *     state to be picked up by the new circuit.
   */
  connection_ap_expire_beginning();

  /** 3c. And expire connections that we've held open for too long.
   */
  connection_expire_held_open();

  /** 3d. And every 60 seconds, we relaunch listeners if any died. */
  if (!we_are_hibernating() && time_to_check_listeners < now) {
    retry_all_listeners(NULL, NULL);
    time_to_check_listeners = now+60;
  }

  /** 4. Every second, we try a new circuit if there are no valid
   *    circuits. Every NewCircuitPeriod seconds, we expire circuits
   *    that became dirty more than MaxCircuitDirtiness seconds ago,
   *    and we make a new circ if there are no clean circuits.
   */
  have_dir_info = router_have_minimum_dir_info();
  if (have_dir_info && !we_are_hibernating())
    circuit_build_needed_circs(now);

  /* every 10 seconds, but not at the same second as other such events */
  if (now % 10 == 5)
    circuit_expire_old_circuits_serverside(now);

  /** 5. We do housekeeping for each connection... */
  connection_or_set_bad_connections(NULL, 0);
  for (i=0;i<smartlist_len(connection_array);i++) {
    run_connection_housekeeping(i, now);
  }
  if (time_to_shrink_memory < now) {
    SMARTLIST_FOREACH(connection_array, connection_t *, conn, {
        if (conn->outbuf)
          buf_shrink(conn->outbuf);
        if (conn->inbuf)
          buf_shrink(conn->inbuf);
      });
    clean_cell_pool();
    buf_shrink_freelists(0);
/** How often do we check buffers and pools for empty space that can be
 * deallocated? */
#define MEM_SHRINK_INTERVAL (60)
    time_to_shrink_memory = now + MEM_SHRINK_INTERVAL;
  }

  /** 6. And remove any marked circuits... */
  circuit_close_all_marked();

  /** 7. And upload service descriptors if necessary. */
  if (can_complete_circuit && !we_are_hibernating()) {
    rend_consider_services_upload(now);
    rend_consider_descriptor_republication();
  }

  /** 8. and blow away any connections that need to die. have to do this now,
   * because if we marked a conn for close and left its socket -1, then
   * we'll pass it to poll/select and bad things will happen.
   */
  close_closeable_connections();

  /** 8b. And if anything in our state is ready to get flushed to disk, we
   * flush it. */
  or_state_save(now);

  /** 9. and if we're a server, check whether our DNS is telling stories to
   * us. */
  if (is_server && time_to_check_for_correct_dns < now) {
    if (!time_to_check_for_correct_dns) {
      time_to_check_for_correct_dns = now + 60 + crypto_rand_int(120);
    } else {
      dns_launch_correctness_checks();
      time_to_check_for_correct_dns = now + 12*3600 +
        crypto_rand_int(12*3600);
    }
  }

  /** 10b. write bridge networkstatus file to disk */
  if (options->BridgeAuthoritativeDir &&
      time_to_write_bridge_status_file < now) {
    networkstatus_dump_bridge_status_to_file(now);
#define BRIDGE_STATUSFILE_INTERVAL (30*60)
    time_to_write_bridge_status_file = now+BRIDGE_STATUSFILE_INTERVAL;
  }

  if (time_to_check_port_forwarding < now &&
      options->PortForwarding &&
      is_server) {
#define PORT_FORWARDING_CHECK_INTERVAL 5
    tor_check_port_forwarding(options->PortForwardingHelper,
                              options->DirPort,
                              options->ORPort,
                              now);
    time_to_check_port_forwarding = now+PORT_FORWARDING_CHECK_INTERVAL;
  }

  /** 11. write the heartbeat message */
  if (options->HeartbeatPeriod &&
      time_to_next_heartbeat < now) {
    log_heartbeat(now);
    time_to_next_heartbeat = now+options->HeartbeatPeriod;
  }
}

/** Timer: used to invoke second_elapsed_callback() once per second. */
static periodic_timer_t *second_timer = NULL;
/** Number of libevent errors in the last second: we die if we get too many. */
static int n_libevent_errors = 0;

/** Libevent callback: invoked once every second. */
static void
second_elapsed_callback(periodic_timer_t *timer, void *arg)
{
  /* XXXX This could be sensibly refactored into multiple callbacks, and we
   * could use Libevent's timers for this rather than checking the current
   * time against a bunch of timeouts every second. */
  static time_t current_second = 0;
  time_t now;
  size_t bytes_written;
  size_t bytes_read;
  int seconds_elapsed;
#ifdef USE_BUFFEREVENTS
  uint64_t cur_read,cur_written;
#endif
  or_options_t *options = get_options();
  (void)timer;
  (void)arg;

  n_libevent_errors = 0;

  /* log_notice(LD_GENERAL, "Tick."); */
  now = time(NULL);
  update_approx_time(now);

  /* the second has rolled over. check more stuff. */
  seconds_elapsed = current_second ? (int)(now - current_second) : 0;
#ifdef USE_BUFFEREVENTS
  connection_get_rate_limit_totals(&cur_read, &cur_written);
  bytes_written = (size_t)(cur_written - stats_prev_n_written);
  bytes_read = (size_t)(cur_read - stats_prev_n_read);
#else
  bytes_written = stats_prev_global_write_bucket - global_write_bucket;
  bytes_read = stats_prev_global_read_bucket - global_read_bucket;
#endif
  stats_n_bytes_read += bytes_read;
  stats_n_bytes_written += bytes_written;
  if (accounting_is_enabled(options) && seconds_elapsed >= 0)
    accounting_add_bytes(bytes_read, bytes_written, seconds_elapsed);
  control_event_bandwidth_used((uint32_t)bytes_read,(uint32_t)bytes_written);
  control_event_stream_bandwidth_used();

  if (seconds_elapsed > 0)
    connection_bucket_refill(seconds_elapsed, now);
#ifdef USE_BUFFEREVENTS
  stats_prev_n_written = cur_written;
  stats_prev_n_read = cur_read;
#else
  stats_prev_global_read_bucket = global_read_bucket;
  stats_prev_global_write_bucket = global_write_bucket;
#endif

  if (server_mode(options) &&
      !we_are_hibernating() &&
      seconds_elapsed > 0 &&
      can_complete_circuit &&
      stats_n_seconds_working / TIMEOUT_UNTIL_UNREACHABILITY_COMPLAINT !=
      (stats_n_seconds_working+seconds_elapsed) /
        TIMEOUT_UNTIL_UNREACHABILITY_COMPLAINT) {
    /* every 20 minutes, check and complain if necessary */
    const routerinfo_t *me = router_get_my_routerinfo();
    if (me && !check_whether_orport_reachable()) {
      log_warn(LD_CONFIG,"Your server (%s:%d) has not managed to confirm that "
               "its ORPort is reachable. Please check your firewalls, ports, "
               "address, /etc/hosts file, etc.",
               me->address, me->or_port);
      control_event_server_status(LOG_WARN,
                                  "REACHABILITY_FAILED ORADDRESS=%s:%d",
                                  me->address, me->or_port);
    }

    if (me && !check_whether_dirport_reachable()) {
      log_warn(LD_CONFIG,
               "Your server (%s:%d) has not managed to confirm that its "
               "DirPort is reachable. Please check your firewalls, ports, "
               "address, /etc/hosts file, etc.",
               me->address, me->dir_port);
      control_event_server_status(LOG_WARN,
                                  "REACHABILITY_FAILED DIRADDRESS=%s:%d",
                                  me->address, me->dir_port);
    }
  }

/** If more than this many seconds have elapsed, probably the clock
 * jumped: doesn't count. */
#define NUM_JUMPED_SECONDS_BEFORE_WARN 100
  if (seconds_elapsed < -NUM_JUMPED_SECONDS_BEFORE_WARN ||
      seconds_elapsed >= NUM_JUMPED_SECONDS_BEFORE_WARN) {
    circuit_note_clock_jumped(seconds_elapsed);
    /* XXX if the time jumps *back* many months, do our events in
     * run_scheduled_events() recover? I don't think they do. -RD */
  } else if (seconds_elapsed > 0)
    stats_n_seconds_working += seconds_elapsed;

  run_scheduled_events(now);

  current_second = now; /* remember which second it is, for next time */
}

#ifndef MS_WINDOWS
/** Called when a possibly ignorable libevent error occurs; ensures that we
 * don't get into an infinite loop by ignoring too many errors from
 * libevent. */
static int
got_libevent_error(void)
{
  if (++n_libevent_errors > 8) {
    log_err(LD_NET, "Too many libevent errors in one second; dying");
    return -1;
  }
  return 0;
}
#endif

#define UPTIME_CUTOFF_FOR_NEW_BANDWIDTH_TEST (6*60*60)

/** Called when our IP address seems to have changed. <b>at_interface</b>
 * should be true if we detected a change in our interface, and false if we
 * detected a change in our published address. */
void
ip_address_changed(int at_interface)
{
  int server = server_mode(get_options());

  if (at_interface) {
    if (! server) {
      /* Okay, change our keys. */
      init_keys();
    }
  } else {
    if (server) {
      if (stats_n_seconds_working > UPTIME_CUTOFF_FOR_NEW_BANDWIDTH_TEST)
        reset_bandwidth_test();
      stats_n_seconds_working = 0;
      router_reset_reachability();
      mark_my_descriptor_dirty("IP address changed");
    }
  }

  dns_servers_relaunch_checks();
}

/** Forget what we've learned about the correctness of our DNS servers, and
 * start learning again. */
void
dns_servers_relaunch_checks(void)
{
  if (server_mode(get_options())) {
    dns_reset_correctness_checks();
    time_to_check_for_correct_dns = 0;
  }
}

/** Called when we get a SIGHUP: reload configuration files and keys,
 * retry all connections, and so on. */
static int
do_hup(void)
{
  or_options_t *options = get_options();

#ifdef USE_DMALLOC
  dmalloc_log_stats();
  dmalloc_log_changed(0, 1, 0, 0);
#endif

  log_notice(LD_GENERAL,"Received reload signal (hup). Reloading config and "
             "resetting internal state.");
  if (accounting_is_enabled(options))
    accounting_record_bandwidth_usage(time(NULL), get_or_state());

  router_reset_warnings();
  routerlist_reset_warnings();
  /* first, reload config variables, in case they've changed */
  if (options->ReloadTorrcOnSIGHUP) {
    /* no need to provide argc/v, they've been cached in init_from_config */
    if (options_init_from_torrc(0, NULL) < 0) {
      log_err(LD_CONFIG,"Reading config failed--see warnings above. "
              "For usage, try -h.");
      return -1;
    }
    options = get_options(); /* they have changed now */
  } else {
    log_notice(LD_GENERAL, "Not reloading config file: the controller told "
               "us not to.");
  }
  if (authdir_mode_handles_descs(options, -1)) {
    /* reload the approved-routers file */
    if (dirserv_load_fingerprint_file() < 0) {
      /* warnings are logged from dirserv_load_fingerprint_file() directly */
      log_info(LD_GENERAL, "Error reloading fingerprints. "
               "Continuing with old list.");
    }
  }

  /* Rotate away from the old dirty circuits. This has to be done
   * after we've read the new options, but before we start using
   * circuits for directory fetches. */
  circuit_expire_all_dirty_circs();

  /* retry appropriate downloads */
  router_reset_status_download_failures();
  router_reset_descriptor_download_failures();
  update_networkstatus_downloads(time(NULL));

  /* We'll retry routerstatus downloads in about 10 seconds; no need to
   * force a retry there. */

  if (server_mode(options)) {
    /* Restart cpuworker and dnsworker processes, so they get up-to-date
     * configuration options. */
    cpuworkers_rotate();
    dns_reset();
  }
  return 0;
}

/** Tor main loop. */
/* static */ int
do_main_loop(void)
{
  int loop_result;
  time_t now;

  /* initialize dns resolve map, spawn workers if needed */
  if (dns_init() < 0) {
    if (get_options()->ServerDNSAllowBrokenConfig)
      log_warn(LD_GENERAL, "Couldn't set up any working nameservers. "
               "Network not up yet?  Will try again soon.");
    else {
      log_err(LD_GENERAL,"Error initializing dns subsystem; exiting.  To "
              "retry instead, set the ServerDNSAllowBrokenResolvConf option.");
    }
  }

  handle_signals(1);

  /* load the private keys, if we're supposed to have them, and set up the
   * TLS context. */
  if (! client_identity_key_is_set()) {
    if (init_keys() < 0) {
      log_err(LD_BUG,"Error initializing keys; exiting");
      return -1;
    }
  }

  /* Set up the packed_cell_t memory pool. */
  init_cell_pool();

  /* Set up our buckets */
  connection_bucket_init();
#ifndef USE_BUFFEREVENTS
  stats_prev_global_read_bucket = global_read_bucket;
  stats_prev_global_write_bucket = global_write_bucket;
#endif

  /* initialize the bootstrap status events to know we're starting up */
  control_event_bootstrap(BOOTSTRAP_STATUS_STARTING, 0);

  if (trusted_dirs_reload_certs()) {
    log_warn(LD_DIR,
             "Couldn't load all cached v3 certificates. Starting anyway.");
  }
  if (router_reload_v2_networkstatus()) {
    return -1;
  }
  if (router_reload_consensus_networkstatus()) {
    return -1;
  }
  /* load the routers file, or assign the defaults. */
  if (router_reload_router_list()) {
    return -1;
  }
  /* load the networkstatuses. (This launches a download for new routers as
   * appropriate.)
   */
  now = time(NULL);
  directory_info_has_arrived(now, 1);

  if (server_mode(get_options())) {
    /* launch cpuworkers. Need to do this *after* we've read the onion key. */
    cpu_init();
  }

  /* set up once-a-second callback. */
  if (! second_timer) {
    struct timeval one_second;
    one_second.tv_sec = 1;
    one_second.tv_usec = 0;

    second_timer = periodic_timer_new(tor_libevent_get_base(),
                                      &one_second,
                                      second_elapsed_callback,
                                      NULL);
    tor_assert(second_timer);
  }

  for (;;) {
    if (nt_service_is_stopping())
      return 0;

#ifndef MS_WINDOWS
    /* Make it easier to tell whether libevent failure is our fault or not. */
    errno = 0;
#endif
    /* All active linked conns should get their read events activated. */
    SMARTLIST_FOREACH(active_linked_connection_lst, connection_t *, conn,
                      event_active(conn->read_event, EV_READ, 1));
    called_loop_once = smartlist_len(active_linked_connection_lst) ? 1 : 0;

    update_approx_time(time(NULL));

    /* poll until we have an event, or the second ends, or until we have
     * some active linked connections to trigger events for. */
    loop_result = event_base_loop(tor_libevent_get_base(),
                                  called_loop_once ? EVLOOP_ONCE : 0);

    /* let catch() handle things like ^c, and otherwise don't worry about it */
    if (loop_result < 0) {
      int e = tor_socket_errno(-1);
      /* let the program survive things like ^z */
      if (e != EINTR && !ERRNO_IS_EINPROGRESS(e)) {
        log_err(LD_NET,"libevent call with %s failed: %s [%d]",
                tor_libevent_get_method(), tor_socket_strerror(e), e);
        return -1;
#ifndef MS_WINDOWS
      } else if (e == EINVAL) {
        log_warn(LD_NET, "EINVAL from libevent: should you upgrade libevent?");
        if (got_libevent_error())
          return -1;
#endif
      } else {
        if (ERRNO_IS_EINPROGRESS(e))
          log_warn(LD_BUG,
                   "libevent call returned EINPROGRESS? Please report.");
        log_debug(LD_NET,"libevent call interrupted.");
        /* You can't trust the results of this poll(). Go back to the
         * top of the big for loop. */
        continue;
      }
    }
  }
}

#ifndef MS_WINDOWS /* Only called when we're willing to use signals */
/** Libevent callback: invoked when we get a signal.
 */
static void
signal_callback(int fd, short events, void *arg)
{
  uintptr_t sig = (uintptr_t)arg;
  (void)fd;
  (void)events;

  process_signal(sig);
}
#endif

/** Do the work of acting on a signal received in <b>sig</b> */
void
process_signal(uintptr_t sig)
{
  switch (sig)
    {
    case SIGTERM:
      log_notice(LD_GENERAL,"Catching signal TERM, exiting cleanly.");
      tor_cleanup();
      exit(0);
      break;
    case SIGINT:
      if (!server_mode(get_options())) { /* do it now */
        log_notice(LD_GENERAL,"Interrupt: exiting cleanly.");
        tor_cleanup();
        exit(0);
      }
      hibernate_begin_shutdown();
      break;
#ifdef SIGPIPE
    case SIGPIPE:
      log_debug(LD_GENERAL,"Caught SIGPIPE. Ignoring.");
      break;
#endif
    case SIGUSR1:
      /* prefer to log it at INFO, but make sure we always see it */
      dumpstats(get_min_log_level()<LOG_INFO ? get_min_log_level() : LOG_INFO);
      control_event_signal(sig);
      break;
    case SIGUSR2:
      switch_logs_debug();
      log_debug(LD_GENERAL,"Caught USR2, going to loglevel debug. "
                "Send HUP to change back.");
      control_event_signal(sig);
      break;
    case SIGHUP:
      if (do_hup() < 0) {
        log_warn(LD_CONFIG,"Restart failed (config error?). Exiting.");
        tor_cleanup();
        exit(1);
      }
      control_event_signal(sig);
      break;
#ifdef SIGCHLD
    case SIGCHLD:
      while (waitpid(-1,NULL,WNOHANG) > 0) ; /* keep reaping until no more
                                                zombies */
      break;
#endif
    case SIGNEWNYM: {
      time_t now = time(NULL);
      if (time_of_last_signewnym + MAX_SIGNEWNYM_RATE > now) {
        signewnym_is_pending = 1;
        log(LOG_NOTICE, LD_CONTROL,
            "Rate limiting NEWNYM request: delaying by %d second(s)",
            (int)(MAX_SIGNEWNYM_RATE+time_of_last_signewnym-now));
      } else {
        signewnym_impl(now);
        control_event_signal(sig);
      }
      break;
    }
    case SIGCLEARDNSCACHE:
      addressmap_clear_transient();
      control_event_signal(sig);
      break;
  }
}

/** Returns Tor's uptime. */
long
get_uptime(void)
{
  return stats_n_seconds_working;
}

extern uint64_t rephist_total_alloc;
extern uint32_t rephist_total_num;

/**
 * Write current memory usage information to the log.
 */
static void
dumpmemusage(int severity)
{
  connection_dump_buffer_mem_stats(severity);
  log(severity, LD_GENERAL, "In rephist: "U64_FORMAT" used by %d Tors.",
      U64_PRINTF_ARG(rephist_total_alloc), rephist_total_num);
  dump_routerlist_mem_usage(severity);
  dump_cell_pool_usage(severity);
  dump_dns_mem_usage(severity);
  buf_dump_freelist_sizes(severity);
  tor_log_mallinfo(severity);
}

/** Write all statistics to the log, with log level <b>severity</b>. Called
 * in response to a SIGUSR1. */
static void
dumpstats(int severity)
{
  time_t now = time(NULL);
  time_t elapsed;
  size_t rbuf_cap, wbuf_cap, rbuf_len, wbuf_len;

  log(severity, LD_GENERAL, "Dumping stats:");

  SMARTLIST_FOREACH(connection_array, connection_t *, conn,
  {
    int i = conn_sl_idx;
    log(severity, LD_GENERAL,
        "Conn %d (socket %d) type %d (%s), state %d (%s), created %d secs ago",
        i, (int)conn->s, conn->type, conn_type_to_string(conn->type),
        conn->state, conn_state_to_string(conn->type, conn->state),
        (int)(now - conn->timestamp_created));
    if (!connection_is_listener(conn)) {
      log(severity,LD_GENERAL,
          "Conn %d is to %s:%d.", i,
          safe_str_client(conn->address),
          conn->port);
      log(severity,LD_GENERAL,
          "Conn %d: %d bytes waiting on inbuf (len %d, last read %d secs ago)",
          i,
          (int)connection_get_inbuf_len(conn),
          (int)buf_allocation(conn->inbuf),
          (int)(now - conn->timestamp_lastread));
      log(severity,LD_GENERAL,
          "Conn %d: %d bytes waiting on outbuf "
          "(len %d, last written %d secs ago)",i,
          (int)connection_get_outbuf_len(conn),
          (int)buf_allocation(conn->outbuf),
          (int)(now - conn->timestamp_lastwritten));
      if (conn->type == CONN_TYPE_OR) {
        or_connection_t *or_conn = TO_OR_CONN(conn);
        if (or_conn->tls) {
          tor_tls_get_buffer_sizes(or_conn->tls, &rbuf_cap, &rbuf_len,
                                   &wbuf_cap, &wbuf_len);
          log(severity, LD_GENERAL,
              "Conn %d: %d/%d bytes used on OpenSSL read buffer; "
              "%d/%d bytes used on write buffer.",
              i, (int)rbuf_len, (int)rbuf_cap, (int)wbuf_len, (int)wbuf_cap);
        }
      }
    }
    circuit_dump_by_conn(conn, severity); /* dump info about all the circuits
                                           * using this conn */
  });
  log(severity, LD_NET,
      "Cells processed: "U64_FORMAT" padding\n"
      "                 "U64_FORMAT" create\n"
      "                 "U64_FORMAT" created\n"
      "                 "U64_FORMAT" relay\n"
      "                        ("U64_FORMAT" relayed)\n"
      "                        ("U64_FORMAT" delivered)\n"
      "                 "U64_FORMAT" destroy",
      U64_PRINTF_ARG(stats_n_padding_cells_processed),
      U64_PRINTF_ARG(stats_n_create_cells_processed),
      U64_PRINTF_ARG(stats_n_created_cells_processed),
      U64_PRINTF_ARG(stats_n_relay_cells_processed),
      U64_PRINTF_ARG(stats_n_relay_cells_relayed),
      U64_PRINTF_ARG(stats_n_relay_cells_delivered),
      U64_PRINTF_ARG(stats_n_destroy_cells_processed));
  if (stats_n_data_cells_packaged)
    log(severity,LD_NET,"Average packaged cell fullness: %2.3f%%",
        100*(U64_TO_DBL(stats_n_data_bytes_packaged) /
             U64_TO_DBL(stats_n_data_cells_packaged*RELAY_PAYLOAD_SIZE)) );
  if (stats_n_data_cells_received)
    log(severity,LD_NET,"Average delivered cell fullness: %2.3f%%",
        100*(U64_TO_DBL(stats_n_data_bytes_received) /
             U64_TO_DBL(stats_n_data_cells_received*RELAY_PAYLOAD_SIZE)) );

  if (now - time_of_process_start >= 0)
    elapsed = now - time_of_process_start;
  else
    elapsed = 0;

  if (elapsed) {
    log(severity, LD_NET,
        "Average bandwidth: "U64_FORMAT"/%d = %d bytes/sec reading",
        U64_PRINTF_ARG(stats_n_bytes_read),
        (int)elapsed,
        (int) (stats_n_bytes_read/elapsed));
    log(severity, LD_NET,
        "Average bandwidth: "U64_FORMAT"/%d = %d bytes/sec writing",
        U64_PRINTF_ARG(stats_n_bytes_written),
        (int)elapsed,
        (int) (stats_n_bytes_written/elapsed));
  }

  log(severity, LD_NET, "--------------- Dumping memory information:");
  dumpmemusage(severity);

  rep_hist_dump_stats(now,severity);
  rend_service_dump_stats(severity);
  dump_pk_ops(severity);
  dump_distinct_digest_count(severity);
}

/** Called by exit() as we shut down the process.
 */
static void
exit_function(void)
{
  /* NOTE: If we ever daemonize, this gets called immediately.  That's
   * okay for now, because we only use this on Windows.  */
#ifdef MS_WINDOWS
  WSACleanup();
#endif
}

/** Set up the signal handlers for either parent or child. */
void
handle_signals(int is_parent)
{
#ifndef MS_WINDOWS /* do signal stuff only on Unix */
  int i;
  static const int signals[] = {
    SIGINT,  /* do a controlled slow shutdown */
    SIGTERM, /* to terminate now */
    SIGPIPE, /* otherwise SIGPIPE kills us */
    SIGUSR1, /* dump stats */
    SIGUSR2, /* go to loglevel debug */
    SIGHUP,  /* to reload config, retry conns, etc */
#ifdef SIGXFSZ
    SIGXFSZ, /* handle file-too-big resource exhaustion */
#endif
    SIGCHLD, /* handle dns/cpu workers that exit */
    -1 };
  static struct event *signal_events[16]; /* bigger than it has to be. */
  if (is_parent) {
    for (i = 0; signals[i] >= 0; ++i) {
      signal_events[i] = tor_evsignal_new(
                       tor_libevent_get_base(), signals[i], signal_callback,
                       (void*)(uintptr_t)signals[i]);
      if (event_add(signal_events[i], NULL))
        log_warn(LD_BUG, "Error from libevent when adding event for signal %d",
                 signals[i]);
    }
  } else {
    struct sigaction action;
    action.sa_flags = 0;
    sigemptyset(&action.sa_mask);
    action.sa_handler = SIG_IGN;
    sigaction(SIGINT,  &action, NULL);
    sigaction(SIGTERM, &action, NULL);
    sigaction(SIGPIPE, &action, NULL);
    sigaction(SIGUSR1, &action, NULL);
    sigaction(SIGUSR2, &action, NULL);
    sigaction(SIGHUP,  &action, NULL);
#ifdef SIGXFSZ
    sigaction(SIGXFSZ, &action, NULL);
#endif
  }
#else /* MS windows */
  (void)is_parent;
#endif /* signal stuff */
}

/** Main entry point for the Tor command-line client.
 */
/* static */ int
tor_init(int argc, char *argv[])
{
  char buf[256];
  int i, quiet = 0;
  time_of_process_start = time(NULL);
  if (!connection_array)
    connection_array = smartlist_create();
  if (!closeable_connection_lst)
    closeable_connection_lst = smartlist_create();
  if (!active_linked_connection_lst)
    active_linked_connection_lst = smartlist_create();
  /* Have the log set up with our application name. */
  tor_snprintf(buf, sizeof(buf), "Tor %s", get_version());
  log_set_application_name(buf);
  /* Initialize the history structures. */
  rep_hist_init();
  /* Initialize the service cache. */
  rend_cache_init();
  addressmap_init(); /* Init the client dns cache. Do it always, since it's
                      * cheap. */

  /* We search for the "quiet" option first, since it decides whether we
   * will log anything at all to the command line. */
  for (i=1;i<argc;++i) {
    if (!strcmp(argv[i], "--hush"))
      quiet = 1;
    if (!strcmp(argv[i], "--quiet"))
      quiet = 2;
  }
 /* give it somewhere to log to initially */
  switch (quiet) {
    case 2:
      /* no initial logging */
      break;
    case 1:
      add_temp_log(LOG_WARN);
      break;
    default:
      add_temp_log(LOG_NOTICE);
  }

  log(LOG_NOTICE, LD_GENERAL, "Tor v%s. This is experimental software. "
      "Do not rely on it for strong anonymity. (Running on %s)",get_version(),
      get_uname());

  if (network_init()<0) {
    log_err(LD_BUG,"Error initializing network; exiting.");
    return -1;
  }
  atexit(exit_function);

  if (options_init_from_torrc(argc,argv) < 0) {
    log_err(LD_CONFIG,"Reading config failed--see warnings above.");
    return -1;
  }

#ifndef MS_WINDOWS
  if (geteuid()==0)
    log_warn(LD_GENERAL,"You are running Tor as root. You don't need to, "
             "and you probably shouldn't.");
#endif

  if (crypto_global_init(get_options()->HardwareAccel,
                         get_options()->AccelName,
                         get_options()->AccelDir)) {
    log_err(LD_BUG, "Unable to initialize OpenSSL. Exiting.");
    return -1;
  }

  return 0;
}

/** A lockfile structure, used to prevent two Tors from messing with the
 * data directory at once.  If this variable is non-NULL, we're holding
 * the lockfile. */
static tor_lockfile_t *lockfile = NULL;

/** Try to grab the lock file described in <b>options</b>, if we do not
 * already have it.  If <b>err_if_locked</b> is true, warn if somebody else is
 * holding the lock, and exit if we can't get it after waiting.  Otherwise,
 * return -1 if we can't get the lockfile.  Return 0 on success.
 */
int
try_locking(or_options_t *options, int err_if_locked)
{
  if (lockfile)
    return 0;
  else {
    char *fname = options_get_datadir_fname2_suffix(options, "lock",NULL,NULL);
    int already_locked = 0;
    tor_lockfile_t *lf = tor_lockfile_lock(fname, 0, &already_locked);
    tor_free(fname);
    if (!lf) {
      if (err_if_locked && already_locked) {
        int r;
        log_warn(LD_GENERAL, "It looks like another Tor process is running "
                 "with the same data directory.  Waiting 5 seconds to see "
                 "if it goes away.");
#ifndef WIN32
        sleep(5);
#else
        Sleep(5000);
#endif
        r = try_locking(options, 0);
        if (r<0) {
          log_err(LD_GENERAL, "No, it's still there.  Exiting.");
          exit(0);
        }
        return r;
      }
      return -1;
    }
    lockfile = lf;
    return 0;
  }
}

/** Return true iff we've successfully acquired the lock file. */
int
have_lockfile(void)
{
  return lockfile != NULL;
}

/** If we have successfully acquired the lock file, release it. */
void
release_lockfile(void)
{
  if (lockfile) {
    tor_lockfile_unlock(lockfile);
    lockfile = NULL;
  }
}

/** Free all memory that we might have allocated somewhere.
 * If <b>postfork</b>, we are a worker process and we want to free
 * only the parts of memory that we won't touch. If !<b>postfork</b>,
 * Tor is shutting down and we should free everything.
 *
 * Helps us find the real leaks with dmalloc and the like. Also valgrind
 * should then report 0 reachable in its leak report (in an ideal world --
 * in practice libevent, SSL, libc etc never quite free everything). */
void
tor_free_all(int postfork)
{
  if (!postfork) {
    evdns_shutdown(1);
  }
  geoip_free_all();
  dirvote_free_all();
  routerlist_free_all();
  networkstatus_free_all();
  addressmap_free_all();
  dirserv_free_all();
  rend_service_free_all();
  rend_cache_free_all();
  rend_service_authorization_free_all();
  rep_hist_free_all();
  dns_free_all();
  clear_pending_onions();
  circuit_free_all();
  entry_guards_free_all();
  connection_free_all();
  buf_shrink_freelists(1);
  memarea_clear_freelist();
  nodelist_free_all();
  microdesc_free_all();
  if (!postfork) {
    config_free_all();
    router_free_all();
    policies_free_all();
  }
  free_cell_pool();
  if (!postfork) {
    tor_tls_free_all();
  }
  /* stuff in main.c */

  smartlist_free(connection_array);
  smartlist_free(closeable_connection_lst);
  smartlist_free(active_linked_connection_lst);
  periodic_timer_free(second_timer);
  if (!postfork) {
    release_lockfile();
  }
  /* Stuff in util.c and address.c*/
  if (!postfork) {
    escaped(NULL);
    esc_router_info(NULL);
    logs_free_all(); /* free log strings. do this last so logs keep working. */
  }
}

/** Do whatever cleanup is necessary before shutting Tor down. */
void
tor_cleanup(void)
{
  or_options_t *options = get_options();
  if (options->command == CMD_RUN_TOR) {
    time_t now = time(NULL);
    /* Remove our pid file. We don't care if there was an error when we
     * unlink, nothing we could do about it anyways. */
    if (options->PidFile)
      unlink(options->PidFile);
    if (options->ControlPortWriteToFile)
      unlink(options->ControlPortWriteToFile);
    if (accounting_is_enabled(options))
      accounting_record_bandwidth_usage(now, get_or_state());
    or_state_mark_dirty(get_or_state(), 0); /* force an immediate save. */
    or_state_save(now);
    if (authdir_mode_tests_reachability(options))
      rep_hist_record_mtbf_data(now, 0);
  }
#ifdef USE_DMALLOC
  dmalloc_log_stats();
#endif
  tor_free_all(0); /* We could move tor_free_all back into the ifdef below
                      later, if it makes shutdown unacceptably slow.  But for
                      now, leave it here: it's helped us catch bugs in the
                      past. */
  crypto_global_cleanup();
#ifdef USE_DMALLOC
  dmalloc_log_unfreed();
  dmalloc_shutdown();
#endif
}

/** Read/create keys as needed, and echo our fingerprint to stdout. */
/* static */ int
do_list_fingerprint(void)
{
  char buf[FINGERPRINT_LEN+1];
  crypto_pk_env_t *k;
  const char *nickname = get_options()->Nickname;
  if (!server_mode(get_options())) {
    log_err(LD_GENERAL,
            "Clients don't have long-term identity keys. Exiting.\n");
    return -1;
  }
  tor_assert(nickname);
  if (init_keys() < 0) {
    log_err(LD_BUG,"Error initializing keys; can't display fingerprint");
    return -1;
  }
  if (!(k = get_server_identity_key())) {
    log_err(LD_GENERAL,"Error: missing identity key.");
    return -1;
  }
  if (crypto_pk_get_fingerprint(k, buf, 1)<0) {
    log_err(LD_BUG, "Error computing fingerprint");
    return -1;
  }
  printf("%s %s\n", nickname, buf);
  return 0;
}

/** Entry point for password hashing: take the desired password from
 * the command line, and print its salted hash to stdout. **/
/* static */ void
do_hash_password(void)
{

  char output[256];
  char key[S2K_SPECIFIER_LEN+DIGEST_LEN];

  crypto_rand(key, S2K_SPECIFIER_LEN-1);
  key[S2K_SPECIFIER_LEN-1] = (uint8_t)96; /* Hash 64 K of data. */
  secret_to_key(key+S2K_SPECIFIER_LEN, DIGEST_LEN,
                get_options()->command_arg, strlen(get_options()->command_arg),
                key);
  base16_encode(output, sizeof(output), key, sizeof(key));
  printf("16:%s\n",output);
}

#if defined (WINCE)
int
find_flashcard_path(PWCHAR path, size_t size)
{
  WIN32_FIND_DATA d = {0};
  HANDLE h = NULL;

  if (!path)
    return -1;

  h = FindFirstFlashCard(&d);
  if (h == INVALID_HANDLE_VALUE)
    return -1;

  if (wcslen(d.cFileName) == 0) {
    FindClose(h);
    return -1;
  }

  wcsncpy(path,d.cFileName,size);
  FindClose(h);
  return 0;
}
#endif

/** Main entry point for the Tor process.  Called from main(). */
/* This function is distinct from main() only so we can link main.c into
 * the unittest binary without conflicting with the unittests' main. */
int
tor_main(int argc, char *argv[])
{
  int result = 0;
#if defined (WINCE)
  WCHAR path [MAX_PATH] = {0};
  WCHAR fullpath [MAX_PATH] = {0};
  PWCHAR p = NULL;
  FILE* redir = NULL;
  FILE* redirdbg = NULL;

  // this is to facilitate debugging by opening
  // a file on a folder shared by the wm emulator.
  // if no flashcard (real or emulated) is present,
  // log files will be written in the root folder
  if (find_flashcard_path(path,MAX_PATH) == -1)
  {
    redir = _wfreopen( L"\\stdout.log", L"w", stdout );
    redirdbg = _wfreopen( L"\\stderr.log", L"w", stderr );
  } else {
    swprintf(fullpath,L"\\%s\\tor",path);
    CreateDirectory(fullpath,NULL);

    swprintf(fullpath,L"\\%s\\tor\\stdout.log",path);
    redir = _wfreopen( fullpath, L"w", stdout );

    swprintf(fullpath,L"\\%s\\tor\\stderr.log",path);
    redirdbg = _wfreopen( fullpath, L"w", stderr );
  }
#endif

#ifdef MS_WINDOWS
  /* Call SetProcessDEPPolicy to permanently enable DEP.
     The function will not resolve on earlier versions of Windows,
     and failure is not dangerous. */
  HMODULE hMod = GetModuleHandleA("Kernel32.dll");
  if (hMod) {
    typedef BOOL (WINAPI *PSETDEP)(DWORD);
    PSETDEP setdeppolicy = (PSETDEP)GetProcAddress(hMod,
                           "SetProcessDEPPolicy");
    if (setdeppolicy) setdeppolicy(1); /* PROCESS_DEP_ENABLE */
  }
#endif

  update_approx_time(time(NULL));
  tor_threads_init();
  init_logging();
#ifdef USE_DMALLOC
  {
    /* Instruct OpenSSL to use our internal wrappers for malloc,
       realloc and free. */
    int r = CRYPTO_set_mem_ex_functions(_tor_malloc, _tor_realloc, _tor_free);
    tor_assert(r);
  }
#endif
#ifdef NT_SERVICE
  {
     int done = 0;
     result = nt_service_parse_options(argc, argv, &done);
     if (done) return result;
  }
#endif
  if (tor_init(argc, argv)<0)
    return -1;
  switch (get_options()->command) {
  case CMD_RUN_TOR:
#ifdef NT_SERVICE
    nt_service_set_state(SERVICE_RUNNING);
#endif
    result = do_main_loop();
    break;
  case CMD_LIST_FINGERPRINT:
    result = do_list_fingerprint();
    break;
  case CMD_HASH_PASSWORD:
    do_hash_password();
    result = 0;
    break;
  case CMD_VERIFY_CONFIG:
    printf("Configuration was valid\n");
    result = 0;
    break;
  case CMD_RUN_UNITTESTS: /* only set by test.c */
  default:
    log_warn(LD_BUG,"Illegal command number %d: internal error.",
             get_options()->command);
    result = -1;
  }
  tor_cleanup();
  return result;
}
<|MERGE_RESOLUTION|>--- conflicted
+++ resolved
@@ -204,10 +204,9 @@
   conn->conn_array_index = smartlist_len(connection_array);
   smartlist_add(connection_array, conn);
 
-<<<<<<< HEAD
 #ifdef USE_BUFFEREVENTS
   if (connection_type_uses_bufferevent(conn)) {
-    if (conn->s >= 0 && !conn->linked) {
+    if (SOCKET_OK(conn->s) && !conn->linked) {
       conn->bufev = bufferevent_socket_new(
                          tor_libevent_get_base(),
                          conn->s,
@@ -226,7 +225,7 @@
       connection_configure_bufferevent_callbacks(conn);
     } else if (conn->linked && conn->linked_conn &&
                connection_type_uses_bufferevent(conn->linked_conn)) {
-      tor_assert(conn->s < 0);
+      tor_assert(!(SOCKET_OK(conn->s));
       if (!conn->bufev) {
         struct bufferevent *pair[2] = { NULL, NULL };
         if (bufferevent_pair_new(tor_libevent_get_base(),
@@ -256,10 +255,7 @@
   (void) is_connecting;
 #endif
 
-  if (!HAS_BUFFEREVENT(conn) && (conn->s >= 0 || conn->linked)) {
-=======
-  if (SOCKET_OK(conn->s) || conn->linked) {
->>>>>>> da7c60dc
+  if (!HAS_BUFFEREVENT(conn) && (SOCKET_OK(conn->s) || conn->linked)) {
     conn->read_event = tor_event_new(tor_libevent_get_base(),
          conn->s, EV_READ|EV_PERSIST, conn_read_callback, conn);
     conn->write_event = tor_event_new(tor_libevent_get_base(),
@@ -745,7 +741,6 @@
   assert_connection_ok(conn, now);
   /* assert_all_pending_dns_resolves_ok(); */
 
-<<<<<<< HEAD
 #ifdef USE_BUFFEREVENTS
   if (conn->bufev) {
     if (conn->hold_open_until_flushed &&
@@ -763,12 +758,8 @@
 
   log_debug(LD_NET,"Cleaning up connection (fd %d).",conn->s);
   IF_HAS_BUFFEREVENT(conn, goto unlink);
-  if ((conn->s >= 0 || conn->linked_conn) && connection_wants_to_flush(conn)) {
-=======
-  log_debug(LD_NET,"Cleaning up connection (fd %d).",(int)conn->s);
-  if ((SOCKET_OK(conn->s) || conn->linked_conn)
-      && connection_wants_to_flush(conn)) {
->>>>>>> da7c60dc
+  if ((SOCKET_OK(conn->s) || conn->linked_conn) &&
+      connection_wants_to_flush(conn)) {
     /* s == -1 means it's an incomplete edge connection, or that the socket
      * has already been closed as unflushable. */
     ssize_t sz = connection_bucket_write_limit(conn, now);
@@ -993,14 +984,8 @@
     /* We're hibernating, there's no circuits, and nothing to flush.*/
     log_info(LD_OR,"Expiring non-used OR connection to fd %d (%s:%d) "
              "[Hibernating or exiting].",
-<<<<<<< HEAD
-             conn->s,conn->address, conn->port);
+             (int)conn->s,conn->address, conn->port);
     connection_mark_and_flush(conn);
-=======
-             (int)conn->s,conn->address, conn->port);
-    connection_mark_for_close(conn);
-    conn->hold_open_until_flushed = 1;
->>>>>>> da7c60dc
   } else if (!or_conn->n_circuits &&
              now >= or_conn->timestamp_last_added_nonpadding +
                                          IDLE_OR_CONN_TIMEOUT) {
@@ -1014,13 +999,8 @@
     log_fn(LOG_PROTOCOL_WARN,LD_PROTOCOL,
            "Expiring stuck OR connection to fd %d (%s:%d). (%d bytes to "
            "flush; %d seconds since last write)",
-<<<<<<< HEAD
-           conn->s, conn->address, conn->port,
+           (int)conn->s, conn->address, conn->port,
            (int)connection_get_outbuf_len(conn),
-=======
-           (int)conn->s, conn->address, conn->port,
-           (int)buf_datalen(conn->outbuf),
->>>>>>> da7c60dc
            (int)(now-conn->timestamp_lastwritten));
     connection_mark_for_close(conn);
   } else if (past_keepalive && !connection_get_outbuf_len(conn)) {
