--- conflicted
+++ resolved
@@ -2064,13 +2064,8 @@
   if (server_mode(options) &&
       (have_completed_a_circuit() || !any_predicted_circuits(now)) &&
       !net_is_disabled()) {
-<<<<<<< HEAD
     if (get_uptime() < TIMEOUT_UNTIL_UNREACHABILITY_COMPLAINT) {
-      consider_testing_reachability(1, dirport_reachability_count==0);
-=======
-    if (stats_n_seconds_working < TIMEOUT_UNTIL_UNREACHABILITY_COMPLAINT) {
       router_do_reachability_checks(1, dirport_reachability_count==0);
->>>>>>> 3dd2c1d0
       if (++dirport_reachability_count > 5)
         dirport_reachability_count = 0;
       return 1;
