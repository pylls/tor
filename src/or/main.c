--- conflicted
+++ resolved
@@ -3240,12 +3240,9 @@
   control_free_all();
   sandbox_free_getaddrinfo_cache();
   protover_free_all();
-<<<<<<< HEAD
   bridges_free_all();
   consdiffmgr_free_all();
-=======
   dos_free_all();
->>>>>>> cb92d47d
   if (!postfork) {
     config_free_all();
     or_state_free_all();
