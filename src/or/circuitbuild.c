/* Copyright (c) 2001 Matej Pfajfar.
 * Copyright (c) 2001-2004, Roger Dingledine.
 * Copyright (c) 2004-2006, Roger Dingledine, Nick Mathewson.
 * Copyright (c) 2007-2011, The Tor Project, Inc. */
/* See LICENSE for licensing information */

/**
 * \file circuitbuild.c
 * \brief The actual details of building circuits.
 **/

#define CIRCUIT_PRIVATE

#include "or.h"
#include "circuitbuild.h"
#include "circuitlist.h"
#include "circuituse.h"
#include "config.h"
#include "connection.h"
#include "connection_edge.h"
#include "connection_or.h"
#include "control.h"
#include "directory.h"
#include "main.h"
#include "networkstatus.h"
#include "nodelist.h"
#include "onion.h"
#include "policies.h"
#include "relay.h"
#include "rephist.h"
#include "router.h"
#include "routerlist.h"
#include "routerparse.h"
#include "crypto.h"
#undef log
#include <math.h>

#ifndef MIN
#define MIN(a,b) ((a)<(b)?(a):(b))
#endif

#define CBT_BIN_TO_MS(bin) ((bin)*CBT_BIN_WIDTH + (CBT_BIN_WIDTH/2))

/********* START VARIABLES **********/
/** Global list of circuit build times */
// XXXX023: Add this as a member for entry_guard_t instead of global?
// Then we could do per-guard statistics, as guards are likely to
// vary in their own latency. The downside of this is that guards
// can change frequently, so we'd be building a lot more circuits
// most likely.
/* XXXX023 Make this static; add accessor functions. */
circuit_build_times_t circ_times;

/** A global list of all circuits at this hop. */
extern circuit_t *global_circuitlist;

/** An entry_guard_t represents our information about a chosen long-term
 * first hop, known as a "helper" node in the literature. We can't just
 * use a node_t, since we want to remember these even when we
 * don't have any directory info. */
typedef struct {
  char nickname[MAX_NICKNAME_LEN+1];
  char identity[DIGEST_LEN];
  time_t chosen_on_date; /**< Approximately when was this guard added?
                          * "0" if we don't know. */
  char *chosen_by_version; /**< What tor version added this guard? NULL
                            * if we don't know. */
  unsigned int made_contact : 1; /**< 0 if we have never connected to this
                                  * router, 1 if we have. */
  unsigned int can_retry : 1; /**< Should we retry connecting to this entry,
                               * in spite of having it marked as unreachable?*/
  time_t bad_since; /**< 0 if this guard is currently usable, or the time at
                      * which it was observed to become (according to the
                      * directory or the user configuration) unusable. */
  time_t unreachable_since; /**< 0 if we can connect to this guard, or the
                             * time at which we first noticed we couldn't
                             * connect to it. */
  time_t last_attempted; /**< 0 if we can connect to this guard, or the time
                          * at which we last failed to connect to it. */
} entry_guard_t;

/** A list of our chosen entry guards. */
static smartlist_t *entry_guards = NULL;
/** A value of 1 means that the entry_guards list has changed
 * and those changes need to be flushed to disk. */
static int entry_guards_dirty = 0;

/** If set, we're running the unit tests: we should avoid clobbering
 * our state file or accessing get_options() or get_or_state() */
static int unit_tests = 0;

/********* END VARIABLES ************/

static int circuit_deliver_create_cell(circuit_t *circ,
                                       uint8_t cell_type, const char *payload);
static int onion_pick_cpath_exit(origin_circuit_t *circ, extend_info_t *exit);
static crypt_path_t *onion_next_hop_in_cpath(crypt_path_t *cpath);
static int onion_extend_cpath(origin_circuit_t *circ);
static int count_acceptable_nodes(smartlist_t *routers);
static int onion_append_hop(crypt_path_t **head_ptr, extend_info_t *choice);

static void entry_guards_changed(void);

/**
 * This function decides if CBT learning should be disabled. It returns
 * true if one or more of the following four conditions are met:
 *
 *  1. If the cbtdisabled consensus parameter is set.
 *  2. If the torrc option LearnCircuitBuildTimeout is false.
 *  3. If we are a directory authority
 *  4. If we fail to write circuit build time history to our state file.
 */
static int
circuit_build_times_disabled(void)
{
  if (unit_tests) {
    return 0;
  } else {
    int consensus_disabled = networkstatus_get_param(NULL, "cbtdisabled",
                                                     0, 0, 1);
    int config_disabled = !get_options()->LearnCircuitBuildTimeout;
    int dirauth_disabled = get_options()->AuthoritativeDir;
    int state_disabled = (get_or_state()->LastWritten == -1);

    if (consensus_disabled || config_disabled || dirauth_disabled ||
           state_disabled) {
      log_info(LD_CIRC,
               "CircuitBuildTime learning is disabled. "
               "Consensus=%d, Config=%d, AuthDir=%d, StateFile=%d",
               consensus_disabled, config_disabled, dirauth_disabled,
               state_disabled);
      return 1;
    } else {
      return 0;
    }
  }
}

/**
 * Retrieve and bounds-check the cbtmaxtimeouts consensus paramter.
 *
 * Effect: When this many timeouts happen in the last 'cbtrecentcount'
 * circuit attempts, the client should discard all of its history and
 * begin learning a fresh timeout value.
 */
static int32_t
circuit_build_times_max_timeouts(void)
{
  return networkstatus_get_param(NULL, "cbtmaxtimeouts",
                                 CBT_DEFAULT_MAX_RECENT_TIMEOUT_COUNT,
                                 CBT_MIN_MAX_RECENT_TIMEOUT_COUNT,
                                 CBT_MAX_MAX_RECENT_TIMEOUT_COUNT);
}

/**
 * Retrieve and bounds-check the cbtnummodes consensus paramter.
 *
 * Effect: This value governs how many modes to use in the weighted
 * average calculation of Pareto parameter Xm. A value of 3 introduces
 * some bias (2-5% of CDF) under ideal conditions, but allows for better
 * performance in the event that a client chooses guard nodes of radically
 * different performance characteristics.
 */
static int32_t
circuit_build_times_default_num_xm_modes(void)
{
  int32_t num = networkstatus_get_param(NULL, "cbtnummodes",
                                        CBT_DEFAULT_NUM_XM_MODES,
                                        CBT_MIN_NUM_XM_MODES,
                                        CBT_MAX_NUM_XM_MODES);
  return num;
}

/**
 * Retrieve and bounds-check the cbtmincircs consensus paramter.
 *
 * Effect: This is the minimum number of circuits to build before
 * computing a timeout.
 */
static int32_t
circuit_build_times_min_circs_to_observe(void)
{
  int32_t num = networkstatus_get_param(NULL, "cbtmincircs",
                                        CBT_DEFAULT_MIN_CIRCUITS_TO_OBSERVE,
                                        CBT_MIN_MIN_CIRCUITS_TO_OBSERVE,
                                        CBT_MAX_MIN_CIRCUITS_TO_OBSERVE);
  return num;
}

/** Return true iff <b>cbt</b> has recorded enough build times that we
 * want to start acting on the timeout it implies. */
int
circuit_build_times_enough_to_compute(circuit_build_times_t *cbt)
{
  return cbt->total_build_times >= circuit_build_times_min_circs_to_observe();
}

/**
 * Retrieve and bounds-check the cbtquantile consensus paramter.
 *
 * Effect: This is the position on the quantile curve to use to set the
 * timeout value. It is a percent (10-99).
 */
double
circuit_build_times_quantile_cutoff(void)
{
  int32_t num = networkstatus_get_param(NULL, "cbtquantile",
                                        CBT_DEFAULT_QUANTILE_CUTOFF,
                                        CBT_MIN_QUANTILE_CUTOFF,
                                        CBT_MAX_QUANTILE_CUTOFF);
  return num/100.0;
}

int
circuit_build_times_get_bw_scale(networkstatus_t *ns)
{
  return networkstatus_get_param(ns, "bwweightscale",
                                 BW_WEIGHT_SCALE,
                                 BW_MIN_WEIGHT_SCALE,
                                 BW_MAX_WEIGHT_SCALE);
}

/**
 * Retrieve and bounds-check the cbtclosequantile consensus paramter.
 *
 * Effect: This is the position on the quantile curve to use to set the
 * timeout value to use to actually close circuits. It is a percent
 * (0-99).
 */
static double
circuit_build_times_close_quantile(void)
{
  int32_t param;
  /* Cast is safe - circuit_build_times_quantile_cutoff() is capped */
  int32_t min = (int)tor_lround(100*circuit_build_times_quantile_cutoff());
  param = networkstatus_get_param(NULL, "cbtclosequantile",
             CBT_DEFAULT_CLOSE_QUANTILE,
             CBT_MIN_CLOSE_QUANTILE,
             CBT_MAX_CLOSE_QUANTILE);
  if (param < min) {
    log_warn(LD_DIR, "Consensus parameter cbtclosequantile is "
             "too small, raising to %d", min);
    param = min;
  }
  return param / 100.0;
}

/**
 * Retrieve and bounds-check the cbttestfreq consensus paramter.
 *
 * Effect: Describes how often in seconds to build a test circuit to
 * gather timeout values. Only applies if less than 'cbtmincircs'
 * have been recorded.
 */
static int32_t
circuit_build_times_test_frequency(void)
{
  int32_t num = networkstatus_get_param(NULL, "cbttestfreq",
                                        CBT_DEFAULT_TEST_FREQUENCY,
                                        CBT_MIN_TEST_FREQUENCY,
                                        CBT_MAX_TEST_FREQUENCY);
  return num;
}

/**
 * Retrieve and bounds-check the cbtmintimeout consensus paramter.
 *
 * Effect: This is the minimum allowed timeout value in milliseconds.
 * The minimum is to prevent rounding to 0 (we only check once
 * per second).
 */
static int32_t
circuit_build_times_min_timeout(void)
{
  int32_t num = networkstatus_get_param(NULL, "cbtmintimeout",
                                        CBT_DEFAULT_TIMEOUT_MIN_VALUE,
                                        CBT_MIN_TIMEOUT_MIN_VALUE,
                                        CBT_MAX_TIMEOUT_MIN_VALUE);
  return num;
}

/**
 * Retrieve and bounds-check the cbtinitialtimeout consensus paramter.
 *
 * Effect: This is the timeout value to use before computing a timeout,
 * in milliseconds.
 */
int32_t
circuit_build_times_initial_timeout(void)
{
  int32_t min = circuit_build_times_min_timeout();
  int32_t param = networkstatus_get_param(NULL, "cbtinitialtimeout",
                                          CBT_DEFAULT_TIMEOUT_INITIAL_VALUE,
                                          CBT_MIN_TIMEOUT_INITIAL_VALUE,
                                          CBT_MAX_TIMEOUT_INITIAL_VALUE);
  if (param < min) {
    log_warn(LD_DIR, "Consensus parameter cbtinitialtimeout is too small, "
             "raising to %d", min);
    param = min;
  }
  return param;
}

/**
 * Retrieve and bounds-check the cbtrecentcount consensus paramter.
 *
 * Effect: This is the number of circuit build times to keep track of
 * for deciding if we hit cbtmaxtimeouts and need to reset our state
 * and learn a new timeout.
 */
static int32_t
circuit_build_times_recent_circuit_count(networkstatus_t *ns)
{
  return networkstatus_get_param(ns, "cbtrecentcount",
                                 CBT_DEFAULT_RECENT_CIRCUITS,
                                 CBT_MIN_RECENT_CIRCUITS,
                                 CBT_MAX_RECENT_CIRCUITS);
}

/**
 * This function is called when we get a consensus update.
 *
 * It checks to see if we have changed any consensus parameters
 * that require reallocation or discard of previous stats.
 */
void
circuit_build_times_new_consensus_params(circuit_build_times_t *cbt,
                                         networkstatus_t *ns)
{
  int32_t num = circuit_build_times_recent_circuit_count(ns);

  if (num > 0 && num != cbt->liveness.num_recent_circs) {
    int8_t *recent_circs;
    log_notice(LD_CIRC, "The Tor Directory Consensus has changed how many "
               "circuits we must track to detect network failures from %d "
               "to %d.", cbt->liveness.num_recent_circs, num);

    tor_assert(cbt->liveness.timeouts_after_firsthop);

    /*
     * Technically this is a circular array that we are reallocating
     * and memcopying. However, since it only consists of either 1s
     * or 0s, and is only used in a statistical test to determine when
     * we should discard our history after a sufficient number of 1's
     * have been reached, it is fine if order is not preserved or
     * elements are lost.
     *
     * cbtrecentcount should only be changing in cases of severe network
     * distress anyway, so memory correctness here is paramount over
     * doing acrobatics to preserve the array.
     */
    recent_circs = tor_malloc_zero(sizeof(int8_t)*num);
    memcpy(recent_circs, cbt->liveness.timeouts_after_firsthop,
           sizeof(int8_t)*MIN(num, cbt->liveness.num_recent_circs));

    // Adjust the index if it needs it.
    if (num < cbt->liveness.num_recent_circs) {
      cbt->liveness.after_firsthop_idx = MIN(num-1,
              cbt->liveness.after_firsthop_idx);
    }

    tor_free(cbt->liveness.timeouts_after_firsthop);
    cbt->liveness.timeouts_after_firsthop = recent_circs;
    cbt->liveness.num_recent_circs = num;
  }
}

/** Make a note that we're running unit tests (rather than running Tor
 * itself), so we avoid clobbering our state file. */
void
circuitbuild_running_unit_tests(void)
{
  unit_tests = 1;
}

/**
 * Return the initial default or configured timeout in milliseconds
 */
static double
circuit_build_times_get_initial_timeout(void)
{
  double timeout;
  if (!unit_tests && get_options()->CircuitBuildTimeout) {
    timeout = get_options()->CircuitBuildTimeout*1000;
    if (timeout < circuit_build_times_min_timeout()) {
      log_warn(LD_CIRC, "Config CircuitBuildTimeout too low. Setting to %ds",
               circuit_build_times_min_timeout()/1000);
      timeout = circuit_build_times_min_timeout();
    }
  } else {
    timeout = circuit_build_times_initial_timeout();
  }
  return timeout;
}

/**
 * Reset the build time state.
 *
 * Leave estimated parameters, timeout and network liveness intact
 * for future use.
 */
void
circuit_build_times_reset(circuit_build_times_t *cbt)
{
  memset(cbt->circuit_build_times, 0, sizeof(cbt->circuit_build_times));
  cbt->total_build_times = 0;
  cbt->build_times_idx = 0;
  cbt->have_computed_timeout = 0;
}

/**
 * Initialize the buildtimes structure for first use.
 *
 * Sets the initial timeout values based on either the config setting,
 * the consensus param, or the default (CBT_DEFAULT_TIMEOUT_INITIAL_VALUE).
 */
void
circuit_build_times_init(circuit_build_times_t *cbt)
{
  memset(cbt, 0, sizeof(*cbt));
  cbt->liveness.num_recent_circs =
      circuit_build_times_recent_circuit_count(NULL);
  cbt->liveness.timeouts_after_firsthop = tor_malloc_zero(sizeof(int8_t)*
                                      cbt->liveness.num_recent_circs);
  cbt->close_ms = cbt->timeout_ms = circuit_build_times_get_initial_timeout();
  control_event_buildtimeout_set(cbt, BUILDTIMEOUT_SET_EVENT_RESET);
}

#if 0
/**
 * Rewind our build time history by n positions.
 */
static void
circuit_build_times_rewind_history(circuit_build_times_t *cbt, int n)
{
  int i = 0;

  cbt->build_times_idx -= n;
  cbt->build_times_idx %= CBT_NCIRCUITS_TO_OBSERVE;

  for (i = 0; i < n; i++) {
    cbt->circuit_build_times[(i+cbt->build_times_idx)
                             %CBT_NCIRCUITS_TO_OBSERVE]=0;
  }

  if (cbt->total_build_times > n) {
    cbt->total_build_times -= n;
  } else {
    cbt->total_build_times = 0;
  }

  log_info(LD_CIRC,
          "Rewound history by %d places. Current index: %d. "
          "Total: %d", n, cbt->build_times_idx, cbt->total_build_times);
}
#endif

/**
 * Add a new build time value <b>time</b> to the set of build times. Time
 * units are milliseconds.
 *
 * circuit_build_times <b>cbt</b> is a circular array, so loop around when
 * array is full.
 */
int
circuit_build_times_add_time(circuit_build_times_t *cbt, build_time_t time)
{
  if (time <= 0 || time > CBT_BUILD_TIME_MAX) {
    log_warn(LD_BUG, "Circuit build time is too large (%u)."
                      "This is probably a bug.", time);
    tor_fragile_assert();
    return -1;
  }

  log_debug(LD_CIRC, "Adding circuit build time %u", time);

  cbt->circuit_build_times[cbt->build_times_idx] = time;
  cbt->build_times_idx = (cbt->build_times_idx + 1) % CBT_NCIRCUITS_TO_OBSERVE;
  if (cbt->total_build_times < CBT_NCIRCUITS_TO_OBSERVE)
    cbt->total_build_times++;

  if ((cbt->total_build_times % CBT_SAVE_STATE_EVERY) == 0) {
    /* Save state every n circuit builds */
    if (!unit_tests && !get_options()->AvoidDiskWrites)
      or_state_mark_dirty(get_or_state(), 0);
  }

  return 0;
}

/**
 * Return maximum circuit build time
 */
static build_time_t
circuit_build_times_max(circuit_build_times_t *cbt)
{
  int i = 0;
  build_time_t max_build_time = 0;
  for (i = 0; i < CBT_NCIRCUITS_TO_OBSERVE; i++) {
    if (cbt->circuit_build_times[i] > max_build_time
            && cbt->circuit_build_times[i] != CBT_BUILD_ABANDONED)
      max_build_time = cbt->circuit_build_times[i];
  }
  return max_build_time;
}

#if 0
/** Return minimum circuit build time */
build_time_t
circuit_build_times_min(circuit_build_times_t *cbt)
{
  int i = 0;
  build_time_t min_build_time = CBT_BUILD_TIME_MAX;
  for (i = 0; i < CBT_NCIRCUITS_TO_OBSERVE; i++) {
    if (cbt->circuit_build_times[i] && /* 0 <-> uninitialized */
        cbt->circuit_build_times[i] < min_build_time)
      min_build_time = cbt->circuit_build_times[i];
  }
  if (min_build_time == CBT_BUILD_TIME_MAX) {
    log_warn(LD_CIRC, "No build times less than CBT_BUILD_TIME_MAX!");
  }
  return min_build_time;
}
#endif

/**
 * Calculate and return a histogram for the set of build times.
 *
 * Returns an allocated array of histrogram bins representing
 * the frequency of index*CBT_BIN_WIDTH millisecond
 * build times. Also outputs the number of bins in nbins.
 *
 * The return value must be freed by the caller.
 */
static uint32_t *
circuit_build_times_create_histogram(circuit_build_times_t *cbt,
                                     build_time_t *nbins)
{
  uint32_t *histogram;
  build_time_t max_build_time = circuit_build_times_max(cbt);
  int i, c;

  *nbins = 1 + (max_build_time / CBT_BIN_WIDTH);
  histogram = tor_malloc_zero(*nbins * sizeof(build_time_t));

  // calculate histogram
  for (i = 0; i < CBT_NCIRCUITS_TO_OBSERVE; i++) {
    if (cbt->circuit_build_times[i] == 0
            || cbt->circuit_build_times[i] == CBT_BUILD_ABANDONED)
      continue; /* 0 <-> uninitialized */

    c = (cbt->circuit_build_times[i] / CBT_BIN_WIDTH);
    histogram[c]++;
  }

  return histogram;
}

/**
 * Return the Pareto start-of-curve parameter Xm.
 *
 * Because we are not a true Pareto curve, we compute this as the
 * weighted average of the N=3 most frequent build time bins.
 */
static build_time_t
circuit_build_times_get_xm(circuit_build_times_t *cbt)
{
  build_time_t i, nbins;
  build_time_t *nth_max_bin;
  int32_t bin_counts=0;
  build_time_t ret = 0;
  uint32_t *histogram = circuit_build_times_create_histogram(cbt, &nbins);
  int n=0;
  int num_modes = circuit_build_times_default_num_xm_modes();

  // Only use one mode if < 1000 buildtimes. Not enough data
  // for multiple.
  if (cbt->total_build_times < CBT_NCIRCUITS_TO_OBSERVE)
    num_modes = 1;

  nth_max_bin = (build_time_t*)tor_malloc_zero(num_modes*sizeof(build_time_t));

  for (i = 0; i < nbins; i++) {
    if (histogram[i] >= histogram[nth_max_bin[0]]) {
      nth_max_bin[0] = i;
    }

    for (n = 1; n < num_modes; n++) {
      if (histogram[i] >= histogram[nth_max_bin[n]] &&
           (!histogram[nth_max_bin[n-1]]
               || histogram[i] < histogram[nth_max_bin[n-1]])) {
        nth_max_bin[n] = i;
      }
    }
  }

  for (n = 0; n < num_modes; n++) {
    bin_counts += histogram[nth_max_bin[n]];
    ret += CBT_BIN_TO_MS(nth_max_bin[n])*histogram[nth_max_bin[n]];
    log_info(LD_CIRC, "Xm mode #%d: %u %u", n, CBT_BIN_TO_MS(nth_max_bin[n]),
             histogram[nth_max_bin[n]]);
  }

  ret /= bin_counts;
  tor_free(histogram);
  tor_free(nth_max_bin);

  return ret;
}

/**
 * Output a histogram of current circuit build times to
 * the or_state_t state structure.
 */
void
circuit_build_times_update_state(circuit_build_times_t *cbt,
                                 or_state_t *state)
{
  uint32_t *histogram;
  build_time_t i = 0;
  build_time_t nbins = 0;
  config_line_t **next, *line;

  histogram = circuit_build_times_create_histogram(cbt, &nbins);
  // write to state
  config_free_lines(state->BuildtimeHistogram);
  next = &state->BuildtimeHistogram;
  *next = NULL;

  state->TotalBuildTimes = cbt->total_build_times;
  state->CircuitBuildAbandonedCount = 0;

  for (i = 0; i < CBT_NCIRCUITS_TO_OBSERVE; i++) {
    if (cbt->circuit_build_times[i] == CBT_BUILD_ABANDONED)
      state->CircuitBuildAbandonedCount++;
  }

  for (i = 0; i < nbins; i++) {
    // compress the histogram by skipping the blanks
    if (histogram[i] == 0) continue;
    *next = line = tor_malloc_zero(sizeof(config_line_t));
    line->key = tor_strdup("CircuitBuildTimeBin");
    line->value = tor_malloc(25);
    tor_snprintf(line->value, 25, "%d %d",
            CBT_BIN_TO_MS(i), histogram[i]);
    next = &(line->next);
  }

  if (!unit_tests) {
    if (!get_options()->AvoidDiskWrites)
      or_state_mark_dirty(get_or_state(), 0);
  }

  tor_free(histogram);
}

/**
 * Shuffle the build times array.
 *
 * Adapted from http://en.wikipedia.org/wiki/Fisher-Yates_shuffle
 */
static void
circuit_build_times_shuffle_and_store_array(circuit_build_times_t *cbt,
                                            build_time_t *raw_times,
                                            uint32_t num_times)
{
  uint32_t n = num_times;
  if (num_times > CBT_NCIRCUITS_TO_OBSERVE) {
    log_notice(LD_CIRC, "The number of circuit times that this Tor version "
               "uses to calculate build times is less than the number stored "
               "in your state file. Decreasing the circuit time history from "
               "%d to %d.", num_times, CBT_NCIRCUITS_TO_OBSERVE);
  }

  /* This code can only be run on a compact array */
  while (n-- > 1) {
    int k = crypto_rand_int(n + 1); /* 0 <= k <= n. */
    build_time_t tmp = raw_times[k];
    raw_times[k] = raw_times[n];
    raw_times[n] = tmp;
  }

  /* Since the times are now shuffled, take a random CBT_NCIRCUITS_TO_OBSERVE
   * subset (ie the first CBT_NCIRCUITS_TO_OBSERVE values) */
  for (n = 0; n < MIN(num_times, CBT_NCIRCUITS_TO_OBSERVE); n++) {
    circuit_build_times_add_time(cbt, raw_times[n]);
  }
}

/**
 * Filter old synthetic timeouts that were created before the
 * new right-censored Pareto calculation was deployed.
 *
 * Once all clients before 0.2.1.13-alpha are gone, this code
 * will be unused.
 */
static int
circuit_build_times_filter_timeouts(circuit_build_times_t *cbt)
{
  int num_filtered=0, i=0;
  double timeout_rate = 0;
  build_time_t max_timeout = 0;

  timeout_rate = circuit_build_times_timeout_rate(cbt);
  max_timeout = (build_time_t)cbt->close_ms;

  for (i = 0; i < CBT_NCIRCUITS_TO_OBSERVE; i++) {
    if (cbt->circuit_build_times[i] > max_timeout) {
      build_time_t replaced = cbt->circuit_build_times[i];
      num_filtered++;
      cbt->circuit_build_times[i] = CBT_BUILD_ABANDONED;

      log_debug(LD_CIRC, "Replaced timeout %d with %d", replaced,
               cbt->circuit_build_times[i]);
    }
  }

  log_info(LD_CIRC,
           "We had %d timeouts out of %d build times, "
           "and filtered %d above the max of %u",
          (int)(cbt->total_build_times*timeout_rate),
          cbt->total_build_times, num_filtered, max_timeout);

  return num_filtered;
}

/**
 * Load histogram from <b>state</b>, shuffling the resulting array
 * after we do so. Use this result to estimate parameters and
 * calculate the timeout.
 *
 * Return -1 on error.
 */
int
circuit_build_times_parse_state(circuit_build_times_t *cbt,
                                or_state_t *state)
{
  int tot_values = 0;
  uint32_t loaded_cnt = 0, N = 0;
  config_line_t *line;
  unsigned int i;
  build_time_t *loaded_times;
  int err = 0;
  circuit_build_times_init(cbt);

  if (circuit_build_times_disabled()) {
    return 0;
  }

  /* build_time_t 0 means uninitialized */
  loaded_times = tor_malloc_zero(sizeof(build_time_t)*state->TotalBuildTimes);

  for (line = state->BuildtimeHistogram; line; line = line->next) {
    smartlist_t *args = smartlist_create();
    smartlist_split_string(args, line->value, " ",
                           SPLIT_SKIP_SPACE|SPLIT_IGNORE_BLANK, 0);
    if (smartlist_len(args) < 2) {
      log_warn(LD_GENERAL, "Unable to parse circuit build times: "
                           "Too few arguments to CircuitBuildTime");
      err = 1;
      SMARTLIST_FOREACH(args, char*, cp, tor_free(cp));
      smartlist_free(args);
      break;
    } else {
      const char *ms_str = smartlist_get(args,0);
      const char *count_str = smartlist_get(args,1);
      uint32_t count, k;
      build_time_t ms;
      int ok;
      ms = (build_time_t)tor_parse_ulong(ms_str, 0, 0,
                                         CBT_BUILD_TIME_MAX, &ok, NULL);
      if (!ok) {
        log_warn(LD_GENERAL, "Unable to parse circuit build times: "
                             "Unparsable bin number");
        err = 1;
        SMARTLIST_FOREACH(args, char*, cp, tor_free(cp));
        smartlist_free(args);
        break;
      }
      count = (uint32_t)tor_parse_ulong(count_str, 0, 0,
                                        UINT32_MAX, &ok, NULL);
      if (!ok) {
        log_warn(LD_GENERAL, "Unable to parse circuit build times: "
                             "Unparsable bin count");
        err = 1;
        SMARTLIST_FOREACH(args, char*, cp, tor_free(cp));
        smartlist_free(args);
        break;
      }

      if (loaded_cnt+count+state->CircuitBuildAbandonedCount
            > state->TotalBuildTimes) {
        log_warn(LD_CIRC,
                 "Too many build times in state file. "
                 "Stopping short before %d",
                 loaded_cnt+count);
        SMARTLIST_FOREACH(args, char*, cp, tor_free(cp));
        smartlist_free(args);
        break;
      }

      for (k = 0; k < count; k++) {
        loaded_times[loaded_cnt++] = ms;
      }
      N++;
      SMARTLIST_FOREACH(args, char*, cp, tor_free(cp));
      smartlist_free(args);
    }
  }

  log_info(LD_CIRC,
           "Adding %d timeouts.", state->CircuitBuildAbandonedCount);
  for (i=0; i < state->CircuitBuildAbandonedCount; i++) {
    loaded_times[loaded_cnt++] = CBT_BUILD_ABANDONED;
  }

  if (loaded_cnt != state->TotalBuildTimes) {
    log_warn(LD_CIRC,
            "Corrupt state file? Build times count mismatch. "
            "Read %d times, but file says %d", loaded_cnt,
            state->TotalBuildTimes);
    err = 1;
    circuit_build_times_reset(cbt);
    goto done;
  }

  circuit_build_times_shuffle_and_store_array(cbt, loaded_times, loaded_cnt);

  /* Verify that we didn't overwrite any indexes */
  for (i=0; i < CBT_NCIRCUITS_TO_OBSERVE; i++) {
    if (!cbt->circuit_build_times[i])
      break;
    tot_values++;
  }
  log_info(LD_CIRC,
           "Loaded %d/%d values from %d lines in circuit time histogram",
           tot_values, cbt->total_build_times, N);

  if (cbt->total_build_times != tot_values
        || cbt->total_build_times > CBT_NCIRCUITS_TO_OBSERVE) {
    log_warn(LD_CIRC,
            "Corrupt state file? Shuffled build times mismatch. "
            "Read %d times, but file says %d", tot_values,
            state->TotalBuildTimes);
    err = 1;
    circuit_build_times_reset(cbt);
    goto done;
  }

  circuit_build_times_set_timeout(cbt);

  if (!state->CircuitBuildAbandonedCount && cbt->total_build_times) {
    circuit_build_times_filter_timeouts(cbt);
  }

 done:
  tor_free(loaded_times);
  return err ? -1 : 0;
}

/**
 * Estimates the Xm and Alpha parameters using
 * http://en.wikipedia.org/wiki/Pareto_distribution#Parameter_estimation
 *
 * The notable difference is that we use mode instead of min to estimate Xm.
 * This is because our distribution is frechet-like. We claim this is
 * an acceptable approximation because we are only concerned with the
 * accuracy of the CDF of the tail.
 */
int
circuit_build_times_update_alpha(circuit_build_times_t *cbt)
{
  build_time_t *x=cbt->circuit_build_times;
  double a = 0;
  int n=0,i=0,abandoned_count=0;
  build_time_t max_time=0;

  /* http://en.wikipedia.org/wiki/Pareto_distribution#Parameter_estimation */
  /* We sort of cheat here and make our samples slightly more pareto-like
   * and less frechet-like. */
  cbt->Xm = circuit_build_times_get_xm(cbt);

  tor_assert(cbt->Xm > 0);

  for (i=0; i< CBT_NCIRCUITS_TO_OBSERVE; i++) {
    if (!x[i]) {
      continue;
    }

    if (x[i] < cbt->Xm) {
      a += tor_mathlog(cbt->Xm);
    } else if (x[i] == CBT_BUILD_ABANDONED) {
      abandoned_count++;
    } else {
      a += tor_mathlog(x[i]);
      if (x[i] > max_time)
        max_time = x[i];
    }
    n++;
  }

  /*
   * We are erring and asserting here because this can only happen
   * in codepaths other than startup. The startup state parsing code
   * performs this same check, and resets state if it hits it. If we
   * hit it at runtime, something serious has gone wrong.
   */
  if (n!=cbt->total_build_times) {
    log_err(LD_CIRC, "Discrepancy in build times count: %d vs %d", n,
            cbt->total_build_times);
  }
  tor_assert(n==cbt->total_build_times);

  if (max_time <= 0) {
    /* This can happen if Xm is actually the *maximum* value in the set.
     * It can also happen if we've abandoned every single circuit somehow.
     * In either case, tell the caller not to compute a new build timeout. */
    log_warn(LD_BUG,
             "Could not determine largest build time (%d). "
             "Xm is %dms and we've abandoned %d out of %d circuits.", max_time,
             cbt->Xm, abandoned_count, n);
    return 0;
  }

  a += abandoned_count*tor_mathlog(max_time);

  a -= n*tor_mathlog(cbt->Xm);
  // Estimator comes from Eq #4 in:
  // "Bayesian estimation based on trimmed samples from Pareto populations"
  // by Arturo J. Fernández. We are right-censored only.
  a = (n-abandoned_count)/a;

  cbt->alpha = a;

  return 1;
}

/**
 * This is the Pareto Quantile Function. It calculates the point x
 * in the distribution such that F(x) = quantile (ie quantile*100%
 * of the mass of the density function is below x on the curve).
 *
 * We use it to calculate the timeout and also to generate synthetic
 * values of time for circuits that timeout before completion.
 *
 * See http://en.wikipedia.org/wiki/Quantile_function,
 * http://en.wikipedia.org/wiki/Inverse_transform_sampling and
 * http://en.wikipedia.org/wiki/Pareto_distribution#Generating_a_
 *     random_sample_from_Pareto_distribution
 * That's right. I'll cite wikipedia all day long.
 *
 * Return value is in milliseconds.
 */
double
circuit_build_times_calculate_timeout(circuit_build_times_t *cbt,
                                      double quantile)
{
  double ret;
  tor_assert(quantile >= 0);
  tor_assert(1.0-quantile > 0);
  tor_assert(cbt->Xm > 0);

  ret = cbt->Xm/pow(1.0-quantile,1.0/cbt->alpha);
  if (ret > INT32_MAX) {
    ret = INT32_MAX;
  }
  tor_assert(ret > 0);
  return ret;
}

/** Pareto CDF */
double
circuit_build_times_cdf(circuit_build_times_t *cbt, double x)
{
  double ret;
  tor_assert(cbt->Xm > 0);
  ret = 1.0-pow(cbt->Xm/x,cbt->alpha);
  tor_assert(0 <= ret && ret <= 1.0);
  return ret;
}

/**
 * Generate a synthetic time using our distribution parameters.
 *
 * The return value will be within the [q_lo, q_hi) quantile points
 * on the CDF.
 */
build_time_t
circuit_build_times_generate_sample(circuit_build_times_t *cbt,
                                    double q_lo, double q_hi)
{
  double randval = crypto_rand_double();
  build_time_t ret;
  double u;

  /* Generate between [q_lo, q_hi) */
  /*XXXX This is what nextafter is supposed to be for; we should use it on the
   * platforms that support it. */
  q_hi -= 1.0/(INT32_MAX);

  tor_assert(q_lo >= 0);
  tor_assert(q_hi < 1);
  tor_assert(q_lo < q_hi);

  u = q_lo + (q_hi-q_lo)*randval;

  tor_assert(0 <= u && u < 1.0);
  /* circuit_build_times_calculate_timeout returns <= INT32_MAX */
  ret = (build_time_t)
    tor_lround(circuit_build_times_calculate_timeout(cbt, u));
  tor_assert(ret > 0);
  return ret;
}

/**
 * Estimate an initial alpha parameter by solving the quantile
 * function with a quantile point and a specific timeout value.
 */
void
circuit_build_times_initial_alpha(circuit_build_times_t *cbt,
                                  double quantile, double timeout_ms)
{
  // Q(u) = Xm/((1-u)^(1/a))
  // Q(0.8) = Xm/((1-0.8))^(1/a)) = CircBuildTimeout
  // CircBuildTimeout = Xm/((1-0.8))^(1/a))
  // CircBuildTimeout = Xm*((1-0.8))^(-1/a))
  // ln(CircBuildTimeout) = ln(Xm)+ln(((1-0.8)))*(-1/a)
  // -ln(1-0.8)/(ln(CircBuildTimeout)-ln(Xm))=a
  tor_assert(quantile >= 0);
  tor_assert(cbt->Xm > 0);
  cbt->alpha = tor_mathlog(1.0-quantile)/
    (tor_mathlog(cbt->Xm)-tor_mathlog(timeout_ms));
  tor_assert(cbt->alpha > 0);
}

/**
 * Returns true if we need circuits to be built
 */
int
circuit_build_times_needs_circuits(circuit_build_times_t *cbt)
{
  /* Return true if < MIN_CIRCUITS_TO_OBSERVE */
  return !circuit_build_times_enough_to_compute(cbt);
}

/**
 * Returns true if we should build a timeout test circuit
 * right now.
 */
int
circuit_build_times_needs_circuits_now(circuit_build_times_t *cbt)
{
  return circuit_build_times_needs_circuits(cbt) &&
    approx_time()-cbt->last_circ_at > circuit_build_times_test_frequency();
}

/**
 * Called to indicate that the network showed some signs of liveness,
 * i.e. we received a cell.
 *
 * This is used by circuit_build_times_network_check_live() to decide
 * if we should record the circuit build timeout or not.
 *
 * This function is called every time we receive a cell. Avoid
 * syscalls, events, and other high-intensity work.
 */
void
circuit_build_times_network_is_live(circuit_build_times_t *cbt)
{
  time_t now = approx_time();
  if (cbt->liveness.nonlive_timeouts > 0) {
    log_notice(LD_CIRC,
               "Tor now sees network activity. Restoring circuit build "
               "timeout recording. Network was down for %d seconds "
               "during %d circuit attempts.",
               (int)(now - cbt->liveness.network_last_live),
               cbt->liveness.nonlive_timeouts);
  }
  cbt->liveness.network_last_live = now;
  cbt->liveness.nonlive_timeouts = 0;
}

/**
 * Called to indicate that we completed a circuit. Because this circuit
 * succeeded, it doesn't count as a timeout-after-the-first-hop.
 *
 * This is used by circuit_build_times_network_check_changed() to determine
 * if we had too many recent timeouts and need to reset our learned timeout
 * to something higher.
 */
void
circuit_build_times_network_circ_success(circuit_build_times_t *cbt)
{
  cbt->liveness.timeouts_after_firsthop[cbt->liveness.after_firsthop_idx] = 0;
  cbt->liveness.after_firsthop_idx++;
  cbt->liveness.after_firsthop_idx %= cbt->liveness.num_recent_circs;
}

/**
 * A circuit just timed out. If it failed after the first hop, record it
 * in our history for later deciding if the network speed has changed.
 *
 * This is used by circuit_build_times_network_check_changed() to determine
 * if we had too many recent timeouts and need to reset our learned timeout
 * to something higher.
 */
static void
circuit_build_times_network_timeout(circuit_build_times_t *cbt,
                                    int did_onehop)
{
  if (did_onehop) {
    cbt->liveness.timeouts_after_firsthop[cbt->liveness.after_firsthop_idx]=1;
    cbt->liveness.after_firsthop_idx++;
    cbt->liveness.after_firsthop_idx %= cbt->liveness.num_recent_circs;
  }
}

/**
 * A circuit was just forcibly closed. If there has been no recent network
 * activity at all, but this circuit was launched back when we thought the
 * network was live, increment the number of "nonlive" circuit timeouts.
 *
 * This is used by circuit_build_times_network_check_live() to decide
 * if we should record the circuit build timeout or not.
 */
static void
circuit_build_times_network_close(circuit_build_times_t *cbt,
                                    int did_onehop, time_t start_time)
{
  time_t now = time(NULL);
  /*
   * Check if this is a timeout that was for a circuit that spent its
   * entire existence during a time where we have had no network activity.
   */
  if (cbt->liveness.network_last_live < start_time) {
    if (did_onehop) {
      char last_live_buf[ISO_TIME_LEN+1];
      char start_time_buf[ISO_TIME_LEN+1];
      char now_buf[ISO_TIME_LEN+1];
      format_local_iso_time(last_live_buf, cbt->liveness.network_last_live);
      format_local_iso_time(start_time_buf, start_time);
      format_local_iso_time(now_buf, now);
      log_warn(LD_BUG,
               "Circuit somehow completed a hop while the network was "
               "not live. Network was last live at %s, but circuit launched "
               "at %s. It's now %s.", last_live_buf, start_time_buf,
               now_buf);
    }
    cbt->liveness.nonlive_timeouts++;
    if (cbt->liveness.nonlive_timeouts == 1) {
      log_notice(LD_CIRC,
                 "Tor has not observed any network activity for the past %d "
                 "seconds. Disabling circuit build timeout recording.",
                 (int)(now - cbt->liveness.network_last_live));
    } else {
      log_info(LD_CIRC,
             "Got non-live timeout. Current count is: %d",
             cbt->liveness.nonlive_timeouts);
    }
  }
}

/**
 * When the network is not live, we do not record circuit build times.
 *
 * The network is considered not live if there has been at least one
 * circuit build that began and ended (had its close_ms measurement
 * period expire) since we last received a cell.
 *
 * Also has the side effect of rewinding the circuit time history
 * in the case of recent liveness changes.
 */
int
circuit_build_times_network_check_live(circuit_build_times_t *cbt)
{
  if (cbt->liveness.nonlive_timeouts > 0) {
    return 0;
  }

  return 1;
}

/**
 * Returns true if we have seen more than MAX_RECENT_TIMEOUT_COUNT of
 * the past RECENT_CIRCUITS time out after the first hop. Used to detect
 * if the network connection has changed significantly, and if so,
 * resets our circuit build timeout to the default.
 *
 * Also resets the entire timeout history in this case and causes us
 * to restart the process of building test circuits and estimating a
 * new timeout.
 */
int
circuit_build_times_network_check_changed(circuit_build_times_t *cbt)
{
  int total_build_times = cbt->total_build_times;
  int timeout_count=0;
  int i;

  /* how many of our recent circuits made it to the first hop but then
   * timed out? */
  for (i = 0; i < cbt->liveness.num_recent_circs; i++) {
    timeout_count += cbt->liveness.timeouts_after_firsthop[i];
  }

  /* If 80% of our recent circuits are timing out after the first hop,
   * we need to re-estimate a new initial alpha and timeout. */
  if (timeout_count < circuit_build_times_max_timeouts()) {
    return 0;
  }

  circuit_build_times_reset(cbt);
  memset(cbt->liveness.timeouts_after_firsthop, 0,
          sizeof(*cbt->liveness.timeouts_after_firsthop)*
          cbt->liveness.num_recent_circs);
  cbt->liveness.after_firsthop_idx = 0;

  /* Check to see if this has happened before. If so, double the timeout
   * to give people on abysmally bad network connections a shot at access */
  if (cbt->timeout_ms >= circuit_build_times_get_initial_timeout()) {
    if (cbt->timeout_ms > INT32_MAX/2 || cbt->close_ms > INT32_MAX/2) {
      log_warn(LD_CIRC, "Insanely large circuit build timeout value. "
              "(timeout = %lfmsec, close = %lfmsec)",
               cbt->timeout_ms, cbt->close_ms);
    } else {
      cbt->timeout_ms *= 2;
      cbt->close_ms *= 2;
    }
  } else {
    cbt->close_ms = cbt->timeout_ms
                  = circuit_build_times_get_initial_timeout();
  }

  control_event_buildtimeout_set(cbt, BUILDTIMEOUT_SET_EVENT_RESET);

  log_notice(LD_CIRC,
            "Your network connection speed appears to have changed. Resetting "
            "timeout to %lds after %d timeouts and %d buildtimes.",
            tor_lround(cbt->timeout_ms/1000), timeout_count,
            total_build_times);

  return 1;
}

/**
 * Count the number of timeouts in a set of cbt data.
 */
double
circuit_build_times_timeout_rate(const circuit_build_times_t *cbt)
{
  int i=0,timeouts=0;
  for (i = 0; i < CBT_NCIRCUITS_TO_OBSERVE; i++) {
    if (cbt->circuit_build_times[i] >= cbt->timeout_ms) {
       timeouts++;
    }
  }

  if (!cbt->total_build_times)
    return 0;

  return ((double)timeouts)/cbt->total_build_times;
}

/**
 * Count the number of closed circuits in a set of cbt data.
 */
double
circuit_build_times_close_rate(const circuit_build_times_t *cbt)
{
  int i=0,closed=0;
  for (i = 0; i < CBT_NCIRCUITS_TO_OBSERVE; i++) {
    if (cbt->circuit_build_times[i] == CBT_BUILD_ABANDONED) {
       closed++;
    }
  }

  if (!cbt->total_build_times)
    return 0;

  return ((double)closed)/cbt->total_build_times;
}

/**
 * Store a timeout as a synthetic value.
 *
 * Returns true if the store was successful and we should possibly
 * update our timeout estimate.
 */
int
circuit_build_times_count_close(circuit_build_times_t *cbt,
                                int did_onehop,
                                time_t start_time)
{
  if (circuit_build_times_disabled()) {
    cbt->close_ms = cbt->timeout_ms
                  = circuit_build_times_get_initial_timeout();
    return 0;
  }

  /* Record this force-close to help determine if the network is dead */
  circuit_build_times_network_close(cbt, did_onehop, start_time);

  /* Only count timeouts if network is live.. */
  if (!circuit_build_times_network_check_live(cbt)) {
    return 0;
  }

  circuit_build_times_add_time(cbt, CBT_BUILD_ABANDONED);
  return 1;
}

/**
 * Update timeout counts to determine if we need to expire
 * our build time history due to excessive timeouts.
 *
 * We do not record any actual time values at this stage;
 * we are only interested in recording the fact that a timeout
 * happened. We record the time values via
 * circuit_build_times_count_close() and circuit_build_times_add_time().
 */
void
circuit_build_times_count_timeout(circuit_build_times_t *cbt,
                                  int did_onehop)
{
  if (circuit_build_times_disabled()) {
    cbt->close_ms = cbt->timeout_ms
                  = circuit_build_times_get_initial_timeout();
    return;
  }

  /* Register the fact that a timeout just occurred. */
  circuit_build_times_network_timeout(cbt, did_onehop);

  /* If there are a ton of timeouts, we should reset
   * the circuit build timeout. */
  circuit_build_times_network_check_changed(cbt);
}

/**
 * Estimate a new timeout based on history and set our timeout
 * variable accordingly.
 */
static int
circuit_build_times_set_timeout_worker(circuit_build_times_t *cbt)
{
  build_time_t max_time;
  if (!circuit_build_times_enough_to_compute(cbt))
    return 0;

  if (!circuit_build_times_update_alpha(cbt))
    return 0;

  cbt->timeout_ms = circuit_build_times_calculate_timeout(cbt,
                                circuit_build_times_quantile_cutoff());

  cbt->close_ms = circuit_build_times_calculate_timeout(cbt,
                                circuit_build_times_close_quantile());

  max_time = circuit_build_times_max(cbt);

  /* Sometimes really fast guard nodes give us such a steep curve
   * that this ends up being not that much greater than timeout_ms.
   * Make it be at least 1 min to handle this case. */
  cbt->close_ms = MAX(cbt->close_ms, circuit_build_times_initial_timeout());

  if (cbt->timeout_ms > max_time) {
    log_notice(LD_CIRC,
               "Circuit build timeout of %dms is beyond the maximum build "
               "time we have ever observed. Capping it to %dms.",
               (int)cbt->timeout_ms, max_time);
    cbt->timeout_ms = max_time;
  }

  if (max_time < INT32_MAX/2 && cbt->close_ms > 2*max_time) {
    log_info(LD_CIRC,
               "Circuit build measurement period of %dms is more than twice "
               "the maximum build time we have ever observed. Capping it to "
               "%dms.", (int)cbt->close_ms, 2*max_time);
    cbt->close_ms = 2*max_time;
  }

  cbt->have_computed_timeout = 1;
  return 1;
}

/**
 * Exposed function to compute a new timeout. Dispatches events and
 * also filters out extremely high timeout values.
 */
void
circuit_build_times_set_timeout(circuit_build_times_t *cbt)
{
  long prev_timeout = tor_lround(cbt->timeout_ms/1000);
  double timeout_rate;

  if (!circuit_build_times_set_timeout_worker(cbt))
    return;

  if (cbt->timeout_ms < circuit_build_times_min_timeout()) {
    log_warn(LD_CIRC, "Set buildtimeout to low value %lfms. Setting to %dms",
             cbt->timeout_ms, circuit_build_times_min_timeout());
    cbt->timeout_ms = circuit_build_times_min_timeout();
    if (cbt->close_ms < cbt->timeout_ms) {
      /* This shouldn't happen because of MAX() in timeout_worker above,
       * but doing it just in case */
      cbt->close_ms = circuit_build_times_initial_timeout();
    }
  }

  control_event_buildtimeout_set(cbt, BUILDTIMEOUT_SET_EVENT_COMPUTED);

  timeout_rate = circuit_build_times_timeout_rate(cbt);

  if (prev_timeout > tor_lround(cbt->timeout_ms/1000)) {
    log_notice(LD_CIRC,
               "Based on %d circuit times, it looks like we don't need to "
               "wait so long for circuits to finish. We will now assume a "
               "circuit is too slow to use after waiting %ld seconds.",
               cbt->total_build_times,
               tor_lround(cbt->timeout_ms/1000));
    log_info(LD_CIRC,
             "Circuit timeout data: %lfms, %lfms, Xm: %d, a: %lf, r: %lf",
             cbt->timeout_ms, cbt->close_ms, cbt->Xm, cbt->alpha,
             timeout_rate);
  } else if (prev_timeout < tor_lround(cbt->timeout_ms/1000)) {
    log_notice(LD_CIRC,
               "Based on %d circuit times, it looks like we need to wait "
               "longer for circuits to finish. We will now assume a "
               "circuit is too slow to use after waiting %ld seconds.",
               cbt->total_build_times,
               tor_lround(cbt->timeout_ms/1000));
    log_info(LD_CIRC,
             "Circuit timeout data: %lfms, %lfms, Xm: %d, a: %lf, r: %lf",
             cbt->timeout_ms, cbt->close_ms, cbt->Xm, cbt->alpha,
             timeout_rate);
  } else {
    log_info(LD_CIRC,
             "Set circuit build timeout to %lds (%lfms, %lfms, Xm: %d, a: %lf,"
             " r: %lf) based on %d circuit times",
             tor_lround(cbt->timeout_ms/1000),
             cbt->timeout_ms, cbt->close_ms, cbt->Xm, cbt->alpha, timeout_rate,
             cbt->total_build_times);
  }
}

/** Iterate over values of circ_id, starting from conn-\>next_circ_id,
 * and with the high bit specified by conn-\>circ_id_type, until we get
 * a circ_id that is not in use by any other circuit on that conn.
 *
 * Return it, or 0 if can't get a unique circ_id.
 */
static circid_t
get_unique_circ_id_by_conn(or_connection_t *conn)
{
  circid_t test_circ_id;
  circid_t attempts=0;
  circid_t high_bit;

  tor_assert(conn);
  if (conn->circ_id_type == CIRC_ID_TYPE_NEITHER) {
    log_warn(LD_BUG, "Trying to pick a circuit ID for a connection from "
             "a client with no identity.");
    return 0;
  }
  high_bit = (conn->circ_id_type == CIRC_ID_TYPE_HIGHER) ? 1<<15 : 0;
  do {
    /* Sequentially iterate over test_circ_id=1...1<<15-1 until we find a
     * circID such that (high_bit|test_circ_id) is not already used. */
    test_circ_id = conn->next_circ_id++;
    if (test_circ_id == 0 || test_circ_id >= 1<<15) {
      test_circ_id = 1;
      conn->next_circ_id = 2;
    }
    if (++attempts > 1<<15) {
      /* Make sure we don't loop forever if all circ_id's are used. This
       * matters because it's an external DoS opportunity.
       */
      log_warn(LD_CIRC,"No unused circ IDs. Failing.");
      return 0;
    }
    test_circ_id |= high_bit;
  } while (circuit_id_in_use_on_orconn(test_circ_id, conn));
  return test_circ_id;
}

/** If <b>verbose</b> is false, allocate and return a comma-separated list of
 * the currently built elements of circuit_t.  If <b>verbose</b> is true, also
 * list information about link status in a more verbose format using spaces.
 * If <b>verbose_names</b> is false, give nicknames for Named routers and hex
 * digests for others; if <b>verbose_names</b> is true, use $DIGEST=Name style
 * names.
 */
static char *
circuit_list_path_impl(origin_circuit_t *circ, int verbose, int verbose_names)
{
  crypt_path_t *hop;
  smartlist_t *elements;
  const char *states[] = {"closed", "waiting for keys", "open"};
  char *s;

  elements = smartlist_create();

  if (verbose) {
    const char *nickname = build_state_get_exit_nickname(circ->build_state);
    char *cp;
    tor_asprintf(&cp, "%s%s circ (length %d%s%s):",
                 circ->build_state->is_internal ? "internal" : "exit",
                 circ->build_state->need_uptime ? " (high-uptime)" : "",
                 circ->build_state->desired_path_len,
                 circ->_base.state == CIRCUIT_STATE_OPEN ? "" : ", exit ",
                 circ->_base.state == CIRCUIT_STATE_OPEN ? "" :
                 (nickname?nickname:"*unnamed*"));
    smartlist_add(elements, cp);
  }

  hop = circ->cpath;
  do {
    char *elt;
    const char *id;
    const node_t *node;
    if (!hop)
      break;
    if (!verbose && hop->state != CPATH_STATE_OPEN)
      break;
    if (!hop->extend_info)
      break;
    id = hop->extend_info->identity_digest;
    if (verbose_names) {
      elt = tor_malloc(MAX_VERBOSE_NICKNAME_LEN+1);
      if ((node = node_get_by_id(id))) {
        node_get_verbose_nickname(node, elt);
      } else if (is_legal_nickname(hop->extend_info->nickname)) {
        elt[0] = '$';
        base16_encode(elt+1, HEX_DIGEST_LEN+1, id, DIGEST_LEN);
        elt[HEX_DIGEST_LEN+1]= '~';
        strlcpy(elt+HEX_DIGEST_LEN+2,
                hop->extend_info->nickname, MAX_NICKNAME_LEN+1);
      } else {
        elt[0] = '$';
        base16_encode(elt+1, HEX_DIGEST_LEN+1, id, DIGEST_LEN);
      }
    } else { /* ! verbose_names */
      node = node_get_by_id(id);
      if (node && node_is_named(node)) {
        elt = tor_strdup(node_get_nickname(node));
      } else {
        elt = tor_malloc(HEX_DIGEST_LEN+2);
        elt[0] = '$';
        base16_encode(elt+1, HEX_DIGEST_LEN+1, id, DIGEST_LEN);
      }
    }
    tor_assert(elt);
    if (verbose) {
      size_t len = strlen(elt)+2+strlen(states[hop->state])+1;
      char *v = tor_malloc(len);
      tor_assert(hop->state <= 2);
      tor_snprintf(v,len,"%s(%s)",elt,states[hop->state]);
      smartlist_add(elements, v);
      tor_free(elt);
    } else {
      smartlist_add(elements, elt);
    }
    hop = hop->next;
  } while (hop != circ->cpath);

  s = smartlist_join_strings(elements, verbose?" ":",", 0, NULL);
  SMARTLIST_FOREACH(elements, char*, cp, tor_free(cp));
  smartlist_free(elements);
  return s;
}

/** If <b>verbose</b> is false, allocate and return a comma-separated
 * list of the currently built elements of circuit_t.  If
 * <b>verbose</b> is true, also list information about link status in
 * a more verbose format using spaces.
 */
char *
circuit_list_path(origin_circuit_t *circ, int verbose)
{
  return circuit_list_path_impl(circ, verbose, 0);
}

/** Allocate and return a comma-separated list of the currently built elements
 * of circuit_t, giving each as a verbose nickname.
 */
char *
circuit_list_path_for_controller(origin_circuit_t *circ)
{
  return circuit_list_path_impl(circ, 0, 1);
}

/** Log, at severity <b>severity</b>, the nicknames of each router in
 * circ's cpath. Also log the length of the cpath, and the intended
 * exit point.
 */
void
circuit_log_path(int severity, unsigned int domain, origin_circuit_t *circ)
{
  char *s = circuit_list_path(circ,1);
  tor_log(severity,domain,"%s",s);
  tor_free(s);
}

/** Tell the rep(utation)hist(ory) module about the status of the links
 * in circ.  Hops that have become OPEN are marked as successfully
 * extended; the _first_ hop that isn't open (if any) is marked as
 * unable to extend.
 */
/* XXXX Someday we should learn from OR circuits too. */
void
circuit_rep_hist_note_result(origin_circuit_t *circ)
{
  crypt_path_t *hop;
  const char *prev_digest = NULL;
  hop = circ->cpath;
  if (!hop) /* circuit hasn't started building yet. */
    return;
  if (server_mode(get_options())) {
    const routerinfo_t *me = router_get_my_routerinfo();
    if (!me)
      return;
    prev_digest = me->cache_info.identity_digest;
  }
  do {
    const node_t *node = node_get_by_id(hop->extend_info->identity_digest);
    if (node) { /* Why do we check this?  We know the identity. -NM XXXX */
      if (prev_digest) {
        if (hop->state == CPATH_STATE_OPEN)
          rep_hist_note_extend_succeeded(prev_digest, node->identity);
        else {
          rep_hist_note_extend_failed(prev_digest, node->identity);
          break;
        }
      }
      prev_digest = node->identity;
    } else {
      prev_digest = NULL;
    }
    hop=hop->next;
  } while (hop!=circ->cpath);
}

/** Pick all the entries in our cpath. Stop and return 0 when we're
 * happy, or return -1 if an error occurs. */
static int
onion_populate_cpath(origin_circuit_t *circ)
{
  int r;
 again:
  r = onion_extend_cpath(circ);
  if (r < 0) {
    log_info(LD_CIRC,"Generating cpath hop failed.");
    return -1;
  }
  if (r == 0)
    goto again;
  return 0; /* if r == 1 */
}

/** Create and return a new origin circuit. Initialize its purpose and
 * build-state based on our arguments.  The <b>flags</b> argument is a
 * bitfield of CIRCLAUNCH_* flags. */
origin_circuit_t *
origin_circuit_init(uint8_t purpose, int flags)
{
  /* sets circ->p_circ_id and circ->p_conn */
  origin_circuit_t *circ = origin_circuit_new();
  circuit_set_state(TO_CIRCUIT(circ), CIRCUIT_STATE_OR_WAIT);
  circ->build_state = tor_malloc_zero(sizeof(cpath_build_state_t));
  circ->build_state->onehop_tunnel =
    ((flags & CIRCLAUNCH_ONEHOP_TUNNEL) ? 1 : 0);
  circ->build_state->need_uptime =
    ((flags & CIRCLAUNCH_NEED_UPTIME) ? 1 : 0);
  circ->build_state->need_capacity =
    ((flags & CIRCLAUNCH_NEED_CAPACITY) ? 1 : 0);
  circ->build_state->is_internal =
    ((flags & CIRCLAUNCH_IS_INTERNAL) ? 1 : 0);
  circ->_base.purpose = purpose;
  return circ;
}

/** Build a new circuit for <b>purpose</b>. If <b>exit</b>
 * is defined, then use that as your exit router, else choose a suitable
 * exit node.
 *
 * Also launch a connection to the first OR in the chosen path, if
 * it's not open already.
 */
origin_circuit_t *
circuit_establish_circuit(uint8_t purpose, extend_info_t *exit, int flags)
{
  origin_circuit_t *circ;
  int err_reason = 0;

  circ = origin_circuit_init(purpose, flags);

  if (onion_pick_cpath_exit(circ, exit) < 0 ||
      onion_populate_cpath(circ) < 0) {
    circuit_mark_for_close(TO_CIRCUIT(circ), END_CIRC_REASON_NOPATH);
    return NULL;
  }

  control_event_circuit_status(circ, CIRC_EVENT_LAUNCHED, 0);

  if ((err_reason = circuit_handle_first_hop(circ)) < 0) {
    circuit_mark_for_close(TO_CIRCUIT(circ), -err_reason);
    return NULL;
  }
  return circ;
}

/** Start establishing the first hop of our circuit. Figure out what
 * OR we should connect to, and if necessary start the connection to
 * it. If we're already connected, then send the 'create' cell.
 * Return 0 for ok, -reason if circ should be marked-for-close. */
int
circuit_handle_first_hop(origin_circuit_t *circ)
{
  crypt_path_t *firsthop;
  or_connection_t *n_conn;
  int err_reason = 0;
  const char *msg = NULL;
  int should_launch = 0;

  firsthop = onion_next_hop_in_cpath(circ->cpath);
  tor_assert(firsthop);
  tor_assert(firsthop->extend_info);

  /* now see if we're already connected to the first OR in 'route' */
  log_debug(LD_CIRC,"Looking for firsthop '%s:%u'",
            fmt_addr(&firsthop->extend_info->addr),
            firsthop->extend_info->port);

  n_conn = connection_or_get_for_extend(firsthop->extend_info->identity_digest,
                                        &firsthop->extend_info->addr,
                                        &msg,
                                        &should_launch);

  if (!n_conn) {
    /* not currently connected in a useful way. */
    const char *name = strlen(firsthop->extend_info->nickname) ?
      firsthop->extend_info->nickname : fmt_addr(&firsthop->extend_info->addr);
    log_info(LD_CIRC, "Next router is %s: %s ",
             safe_str_client(name), msg?msg:"???");
    circ->_base.n_hop = extend_info_dup(firsthop->extend_info);

    if (should_launch) {
      if (circ->build_state->onehop_tunnel)
        control_event_bootstrap(BOOTSTRAP_STATUS_CONN_DIR, 0);
      n_conn = connection_or_connect(&firsthop->extend_info->addr,
                                     firsthop->extend_info->port,
                                     firsthop->extend_info->identity_digest);
      if (!n_conn) { /* connect failed, forget the whole thing */
        log_info(LD_CIRC,"connect to firsthop failed. Closing.");
        return -END_CIRC_REASON_CONNECTFAILED;
      }
    }

    log_debug(LD_CIRC,"connecting in progress (or finished). Good.");
    /* return success. The onion/circuit/etc will be taken care of
     * automatically (may already have been) whenever n_conn reaches
     * OR_CONN_STATE_OPEN.
     */
    return 0;
  } else { /* it's already open. use it. */
    tor_assert(!circ->_base.n_hop);
    circ->_base.n_conn = n_conn;
    log_debug(LD_CIRC,"Conn open. Delivering first onion skin.");
    if ((err_reason = circuit_send_next_onion_skin(circ)) < 0) {
      log_info(LD_CIRC,"circuit_send_next_onion_skin failed.");
      return err_reason;
    }
  }
  return 0;
}

/** Find any circuits that are waiting on <b>or_conn</b> to become
 * open and get them to send their create cells forward.
 *
 * Status is 1 if connect succeeded, or 0 if connect failed.
 */
void
circuit_n_conn_done(or_connection_t *or_conn, int status)
{
  smartlist_t *pending_circs;
  int err_reason = 0;

  log_debug(LD_CIRC,"or_conn to %s/%s, status=%d",
            or_conn->nickname ? or_conn->nickname : "NULL",
            or_conn->_base.address, status);

  pending_circs = smartlist_create();
  circuit_get_all_pending_on_or_conn(pending_circs, or_conn);

  SMARTLIST_FOREACH_BEGIN(pending_circs, circuit_t *, circ)
    {
      /* These checks are redundant wrt get_all_pending_on_or_conn, but I'm
       * leaving them in in case it's possible for the status of a circuit to
       * change as we're going down the list. */
      if (circ->marked_for_close || circ->n_conn || !circ->n_hop ||
          circ->state != CIRCUIT_STATE_OR_WAIT)
        continue;

      if (tor_digest_is_zero(circ->n_hop->identity_digest)) {
        /* Look at addr/port. This is an unkeyed connection. */
        if (!tor_addr_eq(&circ->n_hop->addr, &or_conn->_base.addr) ||
            circ->n_hop->port != or_conn->_base.port)
          continue;
      } else {
        /* We expected a key. See if it's the right one. */
        if (memcmp(or_conn->identity_digest,
                   circ->n_hop->identity_digest, DIGEST_LEN))
          continue;
      }
      if (!status) { /* or_conn failed; close circ */
        log_info(LD_CIRC,"or_conn failed. Closing circ.");
        circuit_mark_for_close(circ, END_CIRC_REASON_OR_CONN_CLOSED);
        continue;
      }
      log_debug(LD_CIRC, "Found circ, sending create cell.");
      /* circuit_deliver_create_cell will set n_circ_id and add us to
       * orconn_circuid_circuit_map, so we don't need to call
       * set_circid_orconn here. */
      circ->n_conn = or_conn;
      extend_info_free(circ->n_hop);
      circ->n_hop = NULL;

      if (CIRCUIT_IS_ORIGIN(circ)) {
        if ((err_reason =
             circuit_send_next_onion_skin(TO_ORIGIN_CIRCUIT(circ))) < 0) {
          log_info(LD_CIRC,
                   "send_next_onion_skin failed; circuit marked for closing.");
          circuit_mark_for_close(circ, -err_reason);
          continue;
          /* XXX could this be bad, eg if next_onion_skin failed because conn
           *     died? */
        }
      } else {
        /* pull the create cell out of circ->onionskin, and send it */
        tor_assert(circ->n_conn_onionskin);
        if (circuit_deliver_create_cell(circ,CELL_CREATE,
                                        circ->n_conn_onionskin)<0) {
          circuit_mark_for_close(circ, END_CIRC_REASON_RESOURCELIMIT);
          continue;
        }
        tor_free(circ->n_conn_onionskin);
        circuit_set_state(circ, CIRCUIT_STATE_OPEN);
      }
    }
  SMARTLIST_FOREACH_END(circ);

  smartlist_free(pending_circs);
}

/** Find a new circid that isn't currently in use on the circ->n_conn
 * for the outgoing
 * circuit <b>circ</b>, and deliver a cell of type <b>cell_type</b>
 * (either CELL_CREATE or CELL_CREATE_FAST) with payload <b>payload</b>
 * to this circuit.
 * Return -1 if we failed to find a suitable circid, else return 0.
 */
static int
circuit_deliver_create_cell(circuit_t *circ, uint8_t cell_type,
                            const char *payload)
{
  cell_t cell;
  circid_t id;

  tor_assert(circ);
  tor_assert(circ->n_conn);
  tor_assert(payload);
  tor_assert(cell_type == CELL_CREATE || cell_type == CELL_CREATE_FAST);

  id = get_unique_circ_id_by_conn(circ->n_conn);
  if (!id) {
    log_warn(LD_CIRC,"failed to get unique circID.");
    return -1;
  }
  log_debug(LD_CIRC,"Chosen circID %u.", id);
  circuit_set_n_circid_orconn(circ, id, circ->n_conn);

  memset(&cell, 0, sizeof(cell_t));
  cell.command = cell_type;
  cell.circ_id = circ->n_circ_id;

  memcpy(cell.payload, payload, ONIONSKIN_CHALLENGE_LEN);
  append_cell_to_circuit_queue(circ, circ->n_conn, &cell,
                               CELL_DIRECTION_OUT, 0);

  if (CIRCUIT_IS_ORIGIN(circ)) {
    /* mark it so it gets better rate limiting treatment. */
    circ->n_conn->client_used = time(NULL);
  }

  return 0;
}

/** We've decided to start our reachability testing. If all
 * is set, log this to the user. Return 1 if we did, or 0 if
 * we chose not to log anything. */
int
inform_testing_reachability(void)
{
  char dirbuf[128];
  const routerinfo_t *me = router_get_my_routerinfo();
  if (!me)
    return 0;
  control_event_server_status(LOG_NOTICE,
                              "CHECKING_REACHABILITY ORADDRESS=%s:%d",
                              me->address, me->or_port);
  if (me->dir_port) {
    tor_snprintf(dirbuf, sizeof(dirbuf), " and DirPort %s:%d",
                 me->address, me->dir_port);
    control_event_server_status(LOG_NOTICE,
                                "CHECKING_REACHABILITY DIRADDRESS=%s:%d",
                                me->address, me->dir_port);
  }
  log_notice(LD_OR, "Now checking whether ORPort %s:%d%s %s reachable... "
                         "(this may take up to %d minutes -- look for log "
                         "messages indicating success)",
      me->address, me->or_port,
      me->dir_port ? dirbuf : "",
      me->dir_port ? "are" : "is",
      TIMEOUT_UNTIL_UNREACHABILITY_COMPLAINT/60);

  return 1;
}

/** Return true iff we should send a create_fast cell to start building a given
 * circuit */
static INLINE int
should_use_create_fast_for_circuit(origin_circuit_t *circ)
{
  or_options_t *options = get_options();
  tor_assert(circ->cpath);
  tor_assert(circ->cpath->extend_info);

  if (!circ->cpath->extend_info->onion_key)
    return 1; /* our hand is forced: only a create_fast will work. */
  if (!options->FastFirstHopPK)
    return 0; /* we prefer to avoid create_fast */
  if (server_mode(options)) {
    /* We're a server, and we know an onion key. We can choose.
     * Prefer to blend in. */
    return 0;
  }

  return 1;
}

/** Return true if <b>circ</b> is the type of circuit we want to count
 * timeouts from. In particular, we want it to have not completed yet
 * (already completing indicates we cannibalized it), and we want it to
 * have exactly three hops.
 */
int
circuit_timeout_want_to_count_circ(origin_circuit_t *circ)
{
  return !circ->has_opened
          && circ->build_state->desired_path_len == DEFAULT_ROUTE_LEN;
}

/** This is the backbone function for building circuits.
 *
 * If circ's first hop is closed, then we need to build a create
 * cell and send it forward.
 *
 * Otherwise, we need to build a relay extend cell and send it
 * forward.
 *
 * Return -reason if we want to tear down circ, else return 0.
 */
int
circuit_send_next_onion_skin(origin_circuit_t *circ)
{
  crypt_path_t *hop;
  const node_t *node;
  char payload[2+4+DIGEST_LEN+ONIONSKIN_CHALLENGE_LEN];
  char *onionskin;
  size_t payload_len;

  tor_assert(circ);

  if (circ->cpath->state == CPATH_STATE_CLOSED) {
    int fast;
    uint8_t cell_type;
    log_debug(LD_CIRC,"First skin; sending create cell.");
    if (circ->build_state->onehop_tunnel)
      control_event_bootstrap(BOOTSTRAP_STATUS_ONEHOP_CREATE, 0);
    else
      control_event_bootstrap(BOOTSTRAP_STATUS_CIRCUIT_CREATE, 0);

    node = node_get_by_id(circ->_base.n_conn->identity_digest);
    fast = should_use_create_fast_for_circuit(circ);
    if (!fast) {
      /* We are an OR and we know the right onion key: we should
       * send an old slow create cell.
       */
      cell_type = CELL_CREATE;
      if (onion_skin_create(circ->cpath->extend_info->onion_key,
                            &(circ->cpath->dh_handshake_state),
                            payload) < 0) {
        log_warn(LD_CIRC,"onion_skin_create (first hop) failed.");
        return - END_CIRC_REASON_INTERNAL;
      }
      note_request("cell: create", 1);
    } else {
      /* We are not an OR, and we're building the first hop of a circuit to a
       * new OR: we can be speedy and use CREATE_FAST to save an RSA operation
       * and a DH operation. */
      cell_type = CELL_CREATE_FAST;
      memset(payload, 0, sizeof(payload));
      crypto_rand((char*) circ->cpath->fast_handshake_state,
                  sizeof(circ->cpath->fast_handshake_state));
      memcpy(payload, circ->cpath->fast_handshake_state,
             sizeof(circ->cpath->fast_handshake_state));
      note_request("cell: create fast", 1);
    }

    if (circuit_deliver_create_cell(TO_CIRCUIT(circ), cell_type, payload) < 0)
      return - END_CIRC_REASON_RESOURCELIMIT;

    circ->cpath->state = CPATH_STATE_AWAITING_KEYS;
    circuit_set_state(TO_CIRCUIT(circ), CIRCUIT_STATE_BUILDING);
    log_info(LD_CIRC,"First hop: finished sending %s cell to '%s'",
             fast ? "CREATE_FAST" : "CREATE",
             node ? node_get_nickname(node) : "<unnamed>");
  } else {
    tor_assert(circ->cpath->state == CPATH_STATE_OPEN);
    tor_assert(circ->_base.state == CIRCUIT_STATE_BUILDING);
    log_debug(LD_CIRC,"starting to send subsequent skin.");
    hop = onion_next_hop_in_cpath(circ->cpath);
    if (!hop) {
      /* done building the circuit. whew. */
      circuit_set_state(TO_CIRCUIT(circ), CIRCUIT_STATE_OPEN);
      if (circuit_timeout_want_to_count_circ(circ)) {
        struct timeval end;
        long timediff;
        tor_gettimeofday(&end);
        timediff = tv_mdiff(&circ->_base.timestamp_created, &end);

        /*
         * If the circuit build time is much greater than we would have cut
         * it off at, we probably had a suspend event along this codepath,
         * and we should discard the value.
         */
        if (timediff < 0 || timediff > 2*circ_times.close_ms+1000) {
          log_notice(LD_CIRC, "Strange value for circuit build time: %ldmsec. "
                              "Assuming clock jump. Purpose %d (%s)", timediff,
                     circ->_base.purpose,
                     circuit_purpose_to_string(circ->_base.purpose));
        } else if (!circuit_build_times_disabled()) {
          /* Only count circuit times if the network is live */
          if (circuit_build_times_network_check_live(&circ_times)) {
            circuit_build_times_add_time(&circ_times, (build_time_t)timediff);
            circuit_build_times_set_timeout(&circ_times);
          }

          if (circ->_base.purpose != CIRCUIT_PURPOSE_C_MEASURE_TIMEOUT) {
            circuit_build_times_network_circ_success(&circ_times);
          }
        }
      }
      log_info(LD_CIRC,"circuit built!");
      circuit_reset_failure_count(0);
      if (circ->build_state->onehop_tunnel)
        control_event_bootstrap(BOOTSTRAP_STATUS_REQUESTING_STATUS, 0);
      if (!can_complete_circuit && !circ->build_state->onehop_tunnel) {
        or_options_t *options = get_options();
        can_complete_circuit=1;
        /* FFFF Log a count of known routers here */
        log_notice(LD_GENERAL,
            "Tor has successfully opened a circuit. "
            "Looks like client functionality is working.");
        control_event_bootstrap(BOOTSTRAP_STATUS_DONE, 0);
        control_event_client_status(LOG_NOTICE, "CIRCUIT_ESTABLISHED");
        if (server_mode(options) && !check_whether_orport_reachable()) {
          inform_testing_reachability();
          consider_testing_reachability(1, 1);
        }
      }
      circuit_rep_hist_note_result(circ);
      circuit_has_opened(circ); /* do other actions as necessary */

      /* We're done with measurement circuits here. Just close them */
      if (circ->_base.purpose == CIRCUIT_PURPOSE_C_MEASURE_TIMEOUT)
        circuit_mark_for_close(TO_CIRCUIT(circ), END_CIRC_REASON_FINISHED);
      return 0;
    }

    if (tor_addr_family(&hop->extend_info->addr) != AF_INET) {
      log_warn(LD_BUG, "Trying to extend to a non-IPv4 address.");
      return - END_CIRC_REASON_INTERNAL;
    }

    set_uint32(payload, tor_addr_to_ipv4n(&hop->extend_info->addr));
    set_uint16(payload+4, htons(hop->extend_info->port));

    onionskin = payload+2+4;
    memcpy(payload+2+4+ONIONSKIN_CHALLENGE_LEN,
           hop->extend_info->identity_digest, DIGEST_LEN);
    payload_len = 2+4+ONIONSKIN_CHALLENGE_LEN+DIGEST_LEN;

    if (onion_skin_create(hop->extend_info->onion_key,
                          &(hop->dh_handshake_state), onionskin) < 0) {
      log_warn(LD_CIRC,"onion_skin_create failed.");
      return - END_CIRC_REASON_INTERNAL;
    }

    log_info(LD_CIRC,"Sending extend relay cell.");
    note_request("cell: extend", 1);
    /* send it to hop->prev, because it will transfer
     * it to a create cell and then send to hop */
    if (relay_send_command_from_edge(0, TO_CIRCUIT(circ),
                                     RELAY_COMMAND_EXTEND,
                                     payload, payload_len, hop->prev) < 0)
      return 0; /* circuit is closed */

    hop->state = CPATH_STATE_AWAITING_KEYS;
  }
  return 0;
}

/** Our clock just jumped by <b>seconds_elapsed</b>. Assume
 * something has also gone wrong with our network: notify the user,
 * and abandon all not-yet-used circuits. */
void
circuit_note_clock_jumped(int seconds_elapsed)
{
  int severity = server_mode(get_options()) ? LOG_WARN : LOG_NOTICE;
  tor_log(severity, LD_GENERAL, "Your system clock just jumped %d seconds %s; "
      "assuming established circuits no longer work.",
      seconds_elapsed >=0 ? seconds_elapsed : -seconds_elapsed,
      seconds_elapsed >=0 ? "forward" : "backward");
  control_event_general_status(LOG_WARN, "CLOCK_JUMPED TIME=%d",
                               seconds_elapsed);
  can_complete_circuit=0; /* so it'll log when it works again */
  control_event_client_status(severity, "CIRCUIT_NOT_ESTABLISHED REASON=%s",
                              "CLOCK_JUMPED");
  circuit_mark_all_unused_circs();
  circuit_expire_all_dirty_circs();
}

/** Take the 'extend' <b>cell</b>, pull out addr/port plus the onion
 * skin and identity digest for the next hop. If we're already connected,
 * pass the onion skin to the next hop using a create cell; otherwise
 * launch a new OR connection, and <b>circ</b> will notice when the
 * connection succeeds or fails.
 *
 * Return -1 if we want to warn and tear down the circuit, else return 0.
 */
int
circuit_extend(cell_t *cell, circuit_t *circ)
{
  or_connection_t *n_conn;
  relay_header_t rh;
  char *onionskin;
  char *id_digest=NULL;
  uint32_t n_addr32;
  uint16_t n_port;
  tor_addr_t n_addr;
  const char *msg = NULL;
  int should_launch = 0;

  if (circ->n_conn) {
    log_fn(LOG_PROTOCOL_WARN, LD_PROTOCOL,
           "n_conn already set. Bug/attack. Closing.");
    return -1;
  }
  if (circ->n_hop) {
    log_fn(LOG_PROTOCOL_WARN, LD_PROTOCOL,
           "conn to next hop already launched. Bug/attack. Closing.");
    return -1;
  }

  if (!server_mode(get_options())) {
    log_fn(LOG_PROTOCOL_WARN, LD_PROTOCOL,
           "Got an extend cell, but running as a client. Closing.");
    return -1;
  }

  relay_header_unpack(&rh, cell->payload);

  if (rh.length < 4+2+ONIONSKIN_CHALLENGE_LEN+DIGEST_LEN) {
    log_fn(LOG_PROTOCOL_WARN, LD_PROTOCOL,
           "Wrong length %d on extend cell. Closing circuit.",
           rh.length);
    return -1;
  }

  n_addr32 = ntohl(get_uint32(cell->payload+RELAY_HEADER_SIZE));
  n_port = ntohs(get_uint16(cell->payload+RELAY_HEADER_SIZE+4));
  onionskin = (char*) cell->payload+RELAY_HEADER_SIZE+4+2;
  id_digest = (char*) cell->payload+RELAY_HEADER_SIZE+4+2+
    ONIONSKIN_CHALLENGE_LEN;
  tor_addr_from_ipv4h(&n_addr, n_addr32);

  if (!n_port || !n_addr32) {
    log_fn(LOG_PROTOCOL_WARN, LD_PROTOCOL,
           "Client asked me to extend to zero destination port or addr.");
    return -1;
  }

  /* Check if they asked us for 0000..0000. We support using
   * an empty fingerprint for the first hop (e.g. for a bridge relay),
   * but we don't want to let people send us extend cells for empty
   * fingerprints -- a) because it opens the user up to a mitm attack,
   * and b) because it lets an attacker force the relay to hold open a
   * new TLS connection for each extend request. */
  if (tor_digest_is_zero(id_digest)) {
    log_fn(LOG_PROTOCOL_WARN, LD_PROTOCOL,
           "Client asked me to extend without specifying an id_digest.");
    return -1;
  }

  /* Next, check if we're being asked to connect to the hop that the
   * extend cell came from. There isn't any reason for that, and it can
   * assist circular-path attacks. */
  if (!memcmp(id_digest, TO_OR_CIRCUIT(circ)->p_conn->identity_digest,
              DIGEST_LEN)) {
    log_fn(LOG_PROTOCOL_WARN, LD_PROTOCOL,
           "Client asked me to extend back to the previous hop.");
    return -1;
  }

  n_conn = connection_or_get_for_extend(id_digest,
                                        &n_addr,
                                        &msg,
                                        &should_launch);

  if (!n_conn) {
    log_debug(LD_CIRC|LD_OR,"Next router (%s:%d): %s",
              fmt_addr(&n_addr), (int)n_port, msg?msg:"????");

    circ->n_hop = extend_info_alloc(NULL /*nickname*/,
                                    id_digest,
                                    NULL /*onion_key*/,
                                    &n_addr, n_port);

    circ->n_conn_onionskin = tor_malloc(ONIONSKIN_CHALLENGE_LEN);
    memcpy(circ->n_conn_onionskin, onionskin, ONIONSKIN_CHALLENGE_LEN);
    circuit_set_state(circ, CIRCUIT_STATE_OR_WAIT);

    if (should_launch) {
      /* we should try to open a connection */
      n_conn = connection_or_connect(&n_addr, n_port, id_digest);
      if (!n_conn) {
        log_info(LD_CIRC,"Launching n_conn failed. Closing circuit.");
        circuit_mark_for_close(circ, END_CIRC_REASON_CONNECTFAILED);
        return 0;
      }
      log_debug(LD_CIRC,"connecting in progress (or finished). Good.");
    }
    /* return success. The onion/circuit/etc will be taken care of
     * automatically (may already have been) whenever n_conn reaches
     * OR_CONN_STATE_OPEN.
     */
    return 0;
  }

  tor_assert(!circ->n_hop); /* Connection is already established. */
  circ->n_conn = n_conn;
  log_debug(LD_CIRC,"n_conn is %s:%u",
            n_conn->_base.address,n_conn->_base.port);

  if (circuit_deliver_create_cell(circ, CELL_CREATE, onionskin) < 0)
    return -1;
  return 0;
}

/** Initialize cpath-\>{f|b}_{crypto|digest} from the key material in
 * key_data.  key_data must contain CPATH_KEY_MATERIAL bytes, which are
 * used as follows:
 *   - 20 to initialize f_digest
 *   - 20 to initialize b_digest
 *   - 16 to key f_crypto
 *   - 16 to key b_crypto
 *
 * (If 'reverse' is true, then f_XX and b_XX are swapped.)
 */
int
circuit_init_cpath_crypto(crypt_path_t *cpath, const char *key_data,
                          int reverse)
{
  crypto_digest_env_t *tmp_digest;
  crypto_cipher_env_t *tmp_crypto;

  tor_assert(cpath);
  tor_assert(key_data);
  tor_assert(!(cpath->f_crypto || cpath->b_crypto ||
             cpath->f_digest || cpath->b_digest));

  cpath->f_digest = crypto_new_digest_env();
  crypto_digest_add_bytes(cpath->f_digest, key_data, DIGEST_LEN);
  cpath->b_digest = crypto_new_digest_env();
  crypto_digest_add_bytes(cpath->b_digest, key_data+DIGEST_LEN, DIGEST_LEN);

  if (!(cpath->f_crypto =
        crypto_create_init_cipher(key_data+(2*DIGEST_LEN),1))) {
    log_warn(LD_BUG,"Forward cipher initialization failed.");
    return -1;
  }
  if (!(cpath->b_crypto =
        crypto_create_init_cipher(key_data+(2*DIGEST_LEN)+CIPHER_KEY_LEN,0))) {
    log_warn(LD_BUG,"Backward cipher initialization failed.");
    return -1;
  }

  if (reverse) {
    tmp_digest = cpath->f_digest;
    cpath->f_digest = cpath->b_digest;
    cpath->b_digest = tmp_digest;
    tmp_crypto = cpath->f_crypto;
    cpath->f_crypto = cpath->b_crypto;
    cpath->b_crypto = tmp_crypto;
  }

  return 0;
}

/** A created or extended cell came back to us on the circuit, and it included
 * <b>reply</b> as its body.  (If <b>reply_type</b> is CELL_CREATED, the body
 * contains (the second DH key, plus KH).  If <b>reply_type</b> is
 * CELL_CREATED_FAST, the body contains a secret y and a hash H(x|y).)
 *
 * Calculate the appropriate keys and digests, make sure KH is
 * correct, and initialize this hop of the cpath.
 *
 * Return - reason if we want to mark circ for close, else return 0.
 */
int
circuit_finish_handshake(origin_circuit_t *circ, uint8_t reply_type,
                         const uint8_t *reply)
{
  char keys[CPATH_KEY_MATERIAL_LEN];
  crypt_path_t *hop;

  if (circ->cpath->state == CPATH_STATE_AWAITING_KEYS)
    hop = circ->cpath;
  else {
    hop = onion_next_hop_in_cpath(circ->cpath);
    if (!hop) { /* got an extended when we're all done? */
      log_warn(LD_PROTOCOL,"got extended when circ already built? Closing.");
      return - END_CIRC_REASON_TORPROTOCOL;
    }
  }
  tor_assert(hop->state == CPATH_STATE_AWAITING_KEYS);

  if (reply_type == CELL_CREATED && hop->dh_handshake_state) {
    if (onion_skin_client_handshake(hop->dh_handshake_state, (char*)reply,keys,
                                    DIGEST_LEN*2+CIPHER_KEY_LEN*2) < 0) {
      log_warn(LD_CIRC,"onion_skin_client_handshake failed.");
      return -END_CIRC_REASON_TORPROTOCOL;
    }
    /* Remember hash of g^xy */
    memcpy(hop->handshake_digest, reply+DH_KEY_LEN, DIGEST_LEN);
  } else if (reply_type == CELL_CREATED_FAST && !hop->dh_handshake_state) {
    if (fast_client_handshake(hop->fast_handshake_state, reply,
                              (uint8_t*)keys,
                              DIGEST_LEN*2+CIPHER_KEY_LEN*2) < 0) {
      log_warn(LD_CIRC,"fast_client_handshake failed.");
      return -END_CIRC_REASON_TORPROTOCOL;
    }
    memcpy(hop->handshake_digest, reply+DIGEST_LEN, DIGEST_LEN);
  } else {
    log_warn(LD_PROTOCOL,"CREATED cell type did not match CREATE cell type.");
    return -END_CIRC_REASON_TORPROTOCOL;
  }

  crypto_dh_free(hop->dh_handshake_state); /* don't need it anymore */
  hop->dh_handshake_state = NULL;

  memset(hop->fast_handshake_state, 0, sizeof(hop->fast_handshake_state));

  if (circuit_init_cpath_crypto(hop, keys, 0)<0) {
    return -END_CIRC_REASON_TORPROTOCOL;
  }

  hop->state = CPATH_STATE_OPEN;
  log_info(LD_CIRC,"Finished building %scircuit hop:",
           (reply_type == CELL_CREATED_FAST) ? "fast " : "");
  circuit_log_path(LOG_INFO,LD_CIRC,circ);
  control_event_circuit_status(circ, CIRC_EVENT_EXTENDED, 0);

  return 0;
}

/** We received a relay truncated cell on circ.
 *
 * Since we don't ask for truncates currently, getting a truncated
 * means that a connection broke or an extend failed. For now,
 * just give up: for circ to close, and return 0.
 */
int
circuit_truncated(origin_circuit_t *circ, crypt_path_t *layer)
{
//  crypt_path_t *victim;
//  connection_t *stream;

  tor_assert(circ);
  tor_assert(layer);

  /* XXX Since we don't ask for truncates currently, getting a truncated
   *     means that a connection broke or an extend failed. For now,
   *     just give up.
   */
  circuit_mark_for_close(TO_CIRCUIT(circ),
          END_CIRC_REASON_FLAG_REMOTE|END_CIRC_REASON_OR_CONN_CLOSED);
  return 0;

#if 0
  while (layer->next != circ->cpath) {
    /* we need to clear out layer->next */
    victim = layer->next;
    log_debug(LD_CIRC, "Killing a layer of the cpath.");

    for (stream = circ->p_streams; stream; stream=stream->next_stream) {
      if (stream->cpath_layer == victim) {
        log_info(LD_APP, "Marking stream %d for close because of truncate.",
                 stream->stream_id);
        /* no need to send 'end' relay cells,
         * because the other side's already dead
         */
        connection_mark_unattached_ap(stream, END_STREAM_REASON_DESTROY);
      }
    }

    layer->next = victim->next;
    circuit_free_cpath_node(victim);
  }

  log_info(LD_CIRC, "finished");
  return 0;
#endif
}

/** Given a response payload and keys, initialize, then send a created
 * cell back.
 */
int
onionskin_answer(or_circuit_t *circ, uint8_t cell_type, const char *payload,
                 const char *keys)
{
  cell_t cell;
  crypt_path_t *tmp_cpath;

  tmp_cpath = tor_malloc_zero(sizeof(crypt_path_t));
  tmp_cpath->magic = CRYPT_PATH_MAGIC;

  memset(&cell, 0, sizeof(cell_t));
  cell.command = cell_type;
  cell.circ_id = circ->p_circ_id;

  circuit_set_state(TO_CIRCUIT(circ), CIRCUIT_STATE_OPEN);

  memcpy(cell.payload, payload,
         cell_type == CELL_CREATED ? ONIONSKIN_REPLY_LEN : DIGEST_LEN*2);

  log_debug(LD_CIRC,"init digest forward 0x%.8x, backward 0x%.8x.",
            (unsigned int)get_uint32(keys),
            (unsigned int)get_uint32(keys+20));
  if (circuit_init_cpath_crypto(tmp_cpath, keys, 0)<0) {
    log_warn(LD_BUG,"Circuit initialization failed");
    tor_free(tmp_cpath);
    return -1;
  }
  circ->n_digest = tmp_cpath->f_digest;
  circ->n_crypto = tmp_cpath->f_crypto;
  circ->p_digest = tmp_cpath->b_digest;
  circ->p_crypto = tmp_cpath->b_crypto;
  tmp_cpath->magic = 0;
  tor_free(tmp_cpath);

  if (cell_type == CELL_CREATED)
    memcpy(circ->handshake_digest, cell.payload+DH_KEY_LEN, DIGEST_LEN);
  else
    memcpy(circ->handshake_digest, cell.payload+DIGEST_LEN, DIGEST_LEN);

  circ->is_first_hop = (cell_type == CELL_CREATED_FAST);

  append_cell_to_circuit_queue(TO_CIRCUIT(circ),
                               circ->p_conn, &cell, CELL_DIRECTION_IN, 0);
  log_debug(LD_CIRC,"Finished sending 'created' cell.");

  if (!is_local_addr(&circ->p_conn->_base.addr) &&
      !connection_or_nonopen_was_started_here(circ->p_conn)) {
    /* record that we could process create cells from a non-local conn
     * that we didn't initiate; presumably this means that create cells
     * can reach us too. */
    router_orport_found_reachable();
  }

  return 0;
}

/** Choose a length for a circuit of purpose <b>purpose</b>.
 * Default length is 3 + the number of endpoints that would give something
 * away. If the routerlist <b>routers</b> doesn't have enough routers
 * to handle the desired path length, return as large a path length as
 * is feasible, except if it's less than 2, in which case return -1.
 */
static int
new_route_len(uint8_t purpose, extend_info_t *exit,
              smartlist_t *nodes)
{
  int num_acceptable_routers;
  int routelen;

  tor_assert(nodes);

  routelen = DEFAULT_ROUTE_LEN;
  if (exit &&
      purpose != CIRCUIT_PURPOSE_TESTING &&
      purpose != CIRCUIT_PURPOSE_S_ESTABLISH_INTRO)
    routelen++;

  num_acceptable_routers = count_acceptable_nodes(nodes);

  log_debug(LD_CIRC,"Chosen route length %d (%d/%d routers suitable).",
            routelen, num_acceptable_routers, smartlist_len(nodes));

  if (num_acceptable_routers < 2) {
    log_info(LD_CIRC,
             "Not enough acceptable routers (%d). Discarding this circuit.",
             num_acceptable_routers);
    return -1;
  }

  if (num_acceptable_routers < routelen) {
    log_info(LD_CIRC,"Not enough routers: cutting routelen from %d to %d.",
             routelen, num_acceptable_routers);
    routelen = num_acceptable_routers;
  }

  return routelen;
}

/** Return a newly allocated list of uint16_t * for each predicted port not
 * handled by a current circuit. */
static smartlist_t *
circuit_get_unhandled_ports(time_t now)
{
  smartlist_t *dest = rep_hist_get_predicted_ports(now);
  circuit_remove_handled_ports(dest);
  return dest;
}

/** Return 1 if we already have circuits present or on the way for
 * all anticipated ports. Return 0 if we should make more.
 *
 * If we're returning 0, set need_uptime and need_capacity to
 * indicate any requirements that the unhandled ports have.
 */
int
circuit_all_predicted_ports_handled(time_t now, int *need_uptime,
                                    int *need_capacity)
{
  int i, enough;
  uint16_t *port;
  smartlist_t *sl = circuit_get_unhandled_ports(now);
  smartlist_t *LongLivedServices = get_options()->LongLivedPorts;
  tor_assert(need_uptime);
  tor_assert(need_capacity);
  // Always predict need_capacity
  *need_capacity = 1;
  enough = (smartlist_len(sl) == 0);
  for (i = 0; i < smartlist_len(sl); ++i) {
    port = smartlist_get(sl, i);
    if (smartlist_string_num_isin(LongLivedServices, *port))
      *need_uptime = 1;
    tor_free(port);
  }
  smartlist_free(sl);
  return enough;
}

/** Return 1 if <b>node</b> can handle one or more of the ports in
 * <b>needed_ports</b>, else return 0.
 */
static int
node_handles_some_port(const node_t *node, smartlist_t *needed_ports)
{ /* XXXX MOVE */
  int i;
  uint16_t port;

  for (i = 0; i < smartlist_len(needed_ports); ++i) {
    addr_policy_result_t r;
    /* alignment issues aren't a worry for this dereference, since
       needed_ports is explicitly a smartlist of uint16_t's */
    port = *(uint16_t *)smartlist_get(needed_ports, i);
    tor_assert(port);
    if (node)
      r = compare_addr_to_node_policy(0, port, node);
    else
      continue;
    if (r != ADDR_POLICY_REJECTED && r != ADDR_POLICY_PROBABLY_REJECTED)
      return 1;
  }
  return 0;
}

/** Return true iff <b>conn</b> needs another general circuit to be
 * built. */
static int
ap_stream_wants_exit_attention(connection_t *conn)
{
  if (conn->type == CONN_TYPE_AP &&
      conn->state == AP_CONN_STATE_CIRCUIT_WAIT &&
      !conn->marked_for_close &&
      !(TO_EDGE_CONN(conn)->want_onehop) && /* ignore one-hop streams */
      !(TO_EDGE_CONN(conn)->use_begindir) && /* ignore targeted dir fetches */
      !(TO_EDGE_CONN(conn)->chosen_exit_name) && /* ignore defined streams */
      !connection_edge_is_rendezvous_stream(TO_EDGE_CONN(conn)) &&
      !circuit_stream_is_being_handled(TO_EDGE_CONN(conn), 0,
                                       MIN_CIRCUITS_HANDLING_STREAM))
    return 1;
  return 0;
}

/** Return a pointer to a suitable router to be the exit node for the
 * general-purpose circuit we're about to build.
 *
 * Look through the connection array, and choose a router that maximizes
 * the number of pending streams that can exit from this router.
 *
 * Return NULL if we can't find any suitable routers.
 */
static const node_t *
choose_good_exit_server_general(int need_uptime, int need_capacity)
{
  int *n_supported;
  int n_pending_connections = 0;
  smartlist_t *connections;
  int best_support = -1;
  int n_best_support=0;
  or_options_t *options = get_options();
  const smartlist_t *the_nodes;
  const node_t *node=NULL;

  connections = get_connection_array();

  /* Count how many connections are waiting for a circuit to be built.
   * We use this for log messages now, but in the future we may depend on it.
   */
  SMARTLIST_FOREACH(connections, connection_t *, conn,
  {
    if (ap_stream_wants_exit_attention(conn))
      ++n_pending_connections;
  });
//  log_fn(LOG_DEBUG, "Choosing exit node; %d connections are pending",
//         n_pending_connections);
  /* Now we count, for each of the routers in the directory, how many
   * of the pending connections could possibly exit from that
   * router (n_supported[i]). (We can't be sure about cases where we
   * don't know the IP address of the pending connection.)
   *
   * -1 means "Don't use this router at all."
   */
  the_nodes = nodelist_get_list();
  n_supported = tor_malloc(sizeof(int)*smartlist_len(the_nodes));
  SMARTLIST_FOREACH_BEGIN(the_nodes, const node_t *, node) {
    const int i = node_sl_idx;
    if (router_digest_is_me(node->identity)) {
      n_supported[i] = -1;
//      log_fn(LOG_DEBUG,"Skipping node %s -- it's me.", router->nickname);
      /* XXX there's probably a reverse predecessor attack here, but
       * it's slow. should we take this out? -RD
       */
      continue;
    }
    if (!node_has_descriptor(node))
      continue;
    if (!node->is_running || node->is_bad_exit) {
      n_supported[i] = -1;
      continue; /* skip routers that are known to be down or bad exits */
    }
<<<<<<< HEAD
    if (node_is_unreliable(node, need_uptime, need_capacity, 0) &&
        (!options->ExitNodes ||
         !routerset_contains_node(options->ExitNodes, node))) {
      /* FFFF Someday, differentiate between a routerset that names
       * routers, and a routerset that names countries, and only do this
       * check if they've asked for specific exit relays. Or if the country
       * they ask for is rare. Or something. */
=======

    if (options->_ExcludeExitNodesUnion &&
        routerset_contains_router(options->_ExcludeExitNodesUnion, router)) {
      n_supported[i] = -1;
      continue; /* user asked us not to use it, no matter what */
    }
    if (options->ExitNodes &&
        !routerset_contains_router(options->ExitNodes, router)) {
>>>>>>> 99621bc5
      n_supported[i] = -1;
      continue; /* not one of our chosen exit nodes */
    }

    if (router_is_unreliable(router, need_uptime, need_capacity, 0)) {
      n_supported[i] = -1;
      continue; /* skip routers that are not suitable.  Don't worry if
                 * this makes us reject all the possible routers: if so,
                 * we'll retry later in this function with need_update and
                 * need_capacity set to 0. */
    }
    if (!(node->is_valid || options->_AllowInvalid & ALLOW_INVALID_EXIT)) {
      /* if it's invalid and we don't want it */
      n_supported[i] = -1;
//      log_fn(LOG_DEBUG,"Skipping node %s (index %d) -- invalid router.",
//             router->nickname, i);
      continue; /* skip invalid routers */
    }
    if (options->ExcludeSingleHopRelays &&
        node_allows_single_hop_exits(node)) {
      n_supported[i] = -1;
      continue;
    }
    if (node_exit_policy_rejects_all(node)) {
      n_supported[i] = -1;
//      log_fn(LOG_DEBUG,"Skipping node %s (index %d) -- it rejects all.",
//             router->nickname, i);
      continue; /* skip routers that reject all */
    }
    n_supported[i] = 0;
    /* iterate over connections */
    SMARTLIST_FOREACH_BEGIN(connections, connection_t *, conn) {
      if (!ap_stream_wants_exit_attention(conn))
        continue; /* Skip everything but APs in CIRCUIT_WAIT */
<<<<<<< HEAD
      if (connection_ap_can_use_exit(TO_EDGE_CONN(conn), node, 1)) {
=======
      if (connection_ap_can_use_exit(TO_EDGE_CONN(conn), router)) {
>>>>>>> 99621bc5
        ++n_supported[i];
//        log_fn(LOG_DEBUG,"%s is supported. n_supported[%d] now %d.",
//               router->nickname, i, n_supported[i]);
      } else {
//        log_fn(LOG_DEBUG,"%s (index %d) would reject this stream.",
//               router->nickname, i);
      }
    } SMARTLIST_FOREACH_END(conn);
    if (n_pending_connections > 0 && n_supported[i] == 0) {
      /* Leave best_support at -1 if that's where it is, so we can
       * distinguish it later. */
      continue;
    }
    if (n_supported[i] > best_support) {
      /* If this router is better than previous ones, remember its index
       * and goodness, and start counting how many routers are this good. */
      best_support = n_supported[i]; n_best_support=1;
//      log_fn(LOG_DEBUG,"%s is new best supported option so far.",
//             router->nickname);
    } else if (n_supported[i] == best_support) {
      /* If this router is _as good_ as the best one, just increment the
       * count of equally good routers.*/
      ++n_best_support;
    }
  } SMARTLIST_FOREACH_END(node);
  log_info(LD_CIRC,
           "Found %d servers that might support %d/%d pending connections.",
           n_best_support, best_support >= 0 ? best_support : 0,
           n_pending_connections);

  /* If any routers definitely support any pending connections, choose one
   * at random. */
  if (best_support > 0) {
    smartlist_t *supporting = smartlist_create();

    SMARTLIST_FOREACH(the_nodes, const node_t *, node, {
      if (n_supported[node_sl_idx] == best_support)
        smartlist_add(supporting, (void*)node);
    });

<<<<<<< HEAD
    routersets_get_node_disjunction(use, supporting, options->ExitNodes,
                               options->_ExcludeExitNodesUnion, 1);
    if (smartlist_len(use) == 0 && options->ExitNodes &&
        !options->StrictNodes) { /* give up on exitnodes and try again */
      routersets_get_node_disjunction(use, supporting, NULL,
                                 options->_ExcludeExitNodesUnion, 1);
    }
    node = node_sl_choose_by_bandwidth(use, WEIGHT_FOR_EXIT);
    smartlist_free(use);
=======
    router = routerlist_sl_choose_by_bandwidth(supporting, WEIGHT_FOR_EXIT);
>>>>>>> 99621bc5
    smartlist_free(supporting);
  } else {
    /* Either there are no pending connections, or no routers even seem to
     * possibly support any of them.  Choose a router at random that satisfies
     * at least one predicted exit port. */

    int attempt;
    smartlist_t *needed_ports, *supporting;

    if (best_support == -1) {
      if (need_uptime || need_capacity) {
        log_info(LD_CIRC,
                 "We couldn't find any live%s%s routers; falling back "
                 "to list of all routers.",
                 need_capacity?", fast":"",
                 need_uptime?", stable":"");
        tor_free(n_supported);
        return choose_good_exit_server_general(0, 0);
      }
      log_notice(LD_CIRC, "All routers are down or won't exit%s -- "
                 "choosing a doomed exit at random.",
                 options->_ExcludeExitNodesUnion ? " or are Excluded" : "");
    }
    supporting = smartlist_create();
    needed_ports = circuit_get_unhandled_ports(time(NULL));
    for (attempt = 0; attempt < 2; attempt++) {
      /* try once to pick only from routers that satisfy a needed port,
       * then if there are none, pick from any that support exiting. */
      SMARTLIST_FOREACH_BEGIN(the_nodes, const node_t *, node) {
        if (!node_has_descriptor(node))
          continue;
        if (n_supported[node_sl_idx] != -1 &&
            (attempt || node_handles_some_port(node, needed_ports))) {
//          log_fn(LOG_DEBUG,"Try %d: '%s' is a possibility.",
//                 try, router->nickname);
          smartlist_add(supporting, (void*)node);
        }
      } SMARTLIST_FOREACH_END(node);

<<<<<<< HEAD
      routersets_get_node_disjunction(use, supporting, options->ExitNodes,
                                 options->_ExcludeExitNodesUnion, 1);
      if (smartlist_len(use) == 0 && options->ExitNodes &&
          !options->StrictNodes) { /* give up on exitnodes and try again */
        routersets_get_node_disjunction(use, supporting, NULL,
                                   options->_ExcludeExitNodesUnion, 1);
      }
      /* FFF sometimes the above results in null, when the requested
       * exit node is considered down by the consensus. we should pick
       * it anyway, since the user asked for it. */
      node = node_sl_choose_by_bandwidth(use, WEIGHT_FOR_EXIT);
      if (node)
=======
      router = routerlist_sl_choose_by_bandwidth(supporting, WEIGHT_FOR_EXIT);
      if (router)
>>>>>>> 99621bc5
        break;
      smartlist_clear(supporting);
    }
    SMARTLIST_FOREACH(needed_ports, uint16_t *, cp, tor_free(cp));
    smartlist_free(needed_ports);
    smartlist_free(supporting);
  }

  tor_free(n_supported);
  if (node) {
    log_info(LD_CIRC, "Chose exit server '%s'", node_get_nickname(node));
    return node;
  }
  if (options->ExitNodes) {
    log_warn(LD_CIRC,
             "No specified %sexit routers seem to be running: "
             "can't choose an exit.",
             options->_ExcludeExitNodesUnion ? "non-excluded " : "");
  }
  return NULL;
}

/** Return a pointer to a suitable router to be the exit node for the
 * circuit of purpose <b>purpose</b> that we're about to build (or NULL
 * if no router is suitable).
 *
 * For general-purpose circuits, pass it off to
 * choose_good_exit_server_general()
 *
 * For client-side rendezvous circuits, choose a random node, weighted
 * toward the preferences in 'options'.
 */
static const node_t *
choose_good_exit_server(uint8_t purpose,
                        int need_uptime, int need_capacity, int is_internal)
{
  or_options_t *options = get_options();
  router_crn_flags_t flags = CRN_NEED_DESC;
  if (need_uptime)
    flags |= CRN_NEED_UPTIME;
  if (need_capacity)
    flags |= CRN_NEED_CAPACITY;

  switch (purpose) {
    case CIRCUIT_PURPOSE_C_GENERAL:
      if (options->_AllowInvalid & ALLOW_INVALID_MIDDLE)
        flags |= CRN_ALLOW_INVALID;
      if (is_internal) /* pick it like a middle hop */
        return router_choose_random_node(NULL, options->ExcludeNodes, flags);
      else
        return choose_good_exit_server_general(need_uptime,need_capacity);
    case CIRCUIT_PURPOSE_C_ESTABLISH_REND:
      if (options->_AllowInvalid & ALLOW_INVALID_RENDEZVOUS)
        flags |= CRN_ALLOW_INVALID;
      return router_choose_random_node(NULL, options->ExcludeNodes, flags);
  }
  log_warn(LD_BUG,"Unhandled purpose %d", purpose);
  tor_fragile_assert();
  return NULL;
}

/** Log a warning if the user specified an exit for the circuit that
 * has been excluded from use by ExcludeNodes or ExcludeExitNodes. */
static void
warn_if_last_router_excluded(origin_circuit_t *circ, const extend_info_t *exit)
{
  or_options_t *options = get_options();
  routerset_t *rs = options->ExcludeNodes;
  const char *description;
  uint8_t purpose = circ->_base.purpose;

  if (circ->build_state->onehop_tunnel)
    return;

  switch (purpose)
    {
    default:
    case CIRCUIT_PURPOSE_OR:
    case CIRCUIT_PURPOSE_INTRO_POINT:
    case CIRCUIT_PURPOSE_REND_POINT_WAITING:
    case CIRCUIT_PURPOSE_REND_ESTABLISHED:
      log_warn(LD_BUG, "Called on non-origin circuit (purpose %d, %s)",
               (int)purpose,
               circuit_purpose_to_string(purpose));
      return;
    case CIRCUIT_PURPOSE_C_GENERAL:
      if (circ->build_state->is_internal)
        return;
      description = "requested exit node";
      rs = options->_ExcludeExitNodesUnion;
      break;
    case CIRCUIT_PURPOSE_C_INTRODUCING:
    case CIRCUIT_PURPOSE_C_INTRODUCE_ACK_WAIT:
    case CIRCUIT_PURPOSE_C_INTRODUCE_ACKED:
    case CIRCUIT_PURPOSE_S_ESTABLISH_INTRO:
    case CIRCUIT_PURPOSE_S_CONNECT_REND:
    case CIRCUIT_PURPOSE_S_REND_JOINED:
    case CIRCUIT_PURPOSE_TESTING:
      return;
    case CIRCUIT_PURPOSE_C_ESTABLISH_REND:
    case CIRCUIT_PURPOSE_C_REND_READY:
    case CIRCUIT_PURPOSE_C_REND_READY_INTRO_ACKED:
    case CIRCUIT_PURPOSE_C_REND_JOINED:
      description = "chosen rendezvous point";
      break;
    case CIRCUIT_PURPOSE_CONTROLLER:
      rs = options->_ExcludeExitNodesUnion;
      description = "controller-selected circuit target";
      break;
    }

  if (routerset_contains_extendinfo(rs, exit)) {
    /* We should never get here if StrictNodes is set to 1. */
    if (options->StrictNodes) {
      log_warn(LD_BUG, "Using %s '%s' which is listed in ExcludeNodes%s, "
               "even though StrictNodes is set. Please report. "
               "(Circuit purpose: %s)",
               description, exit->nickname,
               rs==options->ExcludeNodes?"":" or ExcludeExitNodes",
               circuit_purpose_to_string(purpose));
    } else {
      log_warn(LD_CIRC, "Using %s '%s' which is listed in "
               "ExcludeNodes%s, because no better options were available. To "
               "prevent this (and possibly break your Tor functionality), "
               "set the StrictNodes configuration option. "
               "(Circuit purpose: %s)",
               description, exit->nickname,
               rs==options->ExcludeNodes?"":" or ExcludeExitNodes",
               circuit_purpose_to_string(purpose));
    }
    circuit_log_path(LOG_WARN, LD_CIRC, circ);
  }

  return;
}

/** Decide a suitable length for circ's cpath, and pick an exit
 * router (or use <b>exit</b> if provided). Store these in the
 * cpath. Return 0 if ok, -1 if circuit should be closed. */
static int
onion_pick_cpath_exit(origin_circuit_t *circ, extend_info_t *exit)
{
  cpath_build_state_t *state = circ->build_state;

  if (state->onehop_tunnel) {
    log_debug(LD_CIRC, "Launching a one-hop circuit for dir tunnel.");
    state->desired_path_len = 1;
  } else {
    int r = new_route_len(circ->_base.purpose, exit, nodelist_get_list());
    if (r < 1) /* must be at least 1 */
      return -1;
    state->desired_path_len = r;
  }

  if (exit) { /* the circuit-builder pre-requested one */
    warn_if_last_router_excluded(circ, exit);
    log_info(LD_CIRC,"Using requested exit node '%s'", exit->nickname);
    exit = extend_info_dup(exit);
  } else { /* we have to decide one */
    const node_t *node =
      choose_good_exit_server(circ->_base.purpose, state->need_uptime,
                              state->need_capacity, state->is_internal);
    if (!node) {
      log_warn(LD_CIRC,"failed to choose an exit server");
      return -1;
    }
    exit = extend_info_from_node(node);
    tor_assert(exit);
  }
  state->chosen_exit = exit;
  return 0;
}

/** Give <b>circ</b> a new exit destination to <b>exit</b>, and add a
 * hop to the cpath reflecting this. Don't send the next extend cell --
 * the caller will do this if it wants to.
 */
int
circuit_append_new_exit(origin_circuit_t *circ, extend_info_t *exit)
{
  cpath_build_state_t *state;
  tor_assert(exit);
  tor_assert(circ);

  state = circ->build_state;
  tor_assert(state);
  extend_info_free(state->chosen_exit);
  state->chosen_exit = extend_info_dup(exit);

  ++circ->build_state->desired_path_len;
  onion_append_hop(&circ->cpath, exit);
  return 0;
}

/** Take an open <b>circ</b>, and add a new hop at the end, based on
 * <b>info</b>. Set its state back to CIRCUIT_STATE_BUILDING, and then
 * send the next extend cell to begin connecting to that hop.
 */
int
circuit_extend_to_new_exit(origin_circuit_t *circ, extend_info_t *exit)
{
  int err_reason = 0;
  warn_if_last_router_excluded(circ, exit);
  circuit_append_new_exit(circ, exit);
  circuit_set_state(TO_CIRCUIT(circ), CIRCUIT_STATE_BUILDING);
  if ((err_reason = circuit_send_next_onion_skin(circ))<0) {
    log_warn(LD_CIRC, "Couldn't extend circuit to new point '%s'.",
             exit->nickname);
    circuit_mark_for_close(TO_CIRCUIT(circ), -err_reason);
    return -1;
  }
  return 0;
}

/** Return the number of routers in <b>routers</b> that are currently up
 * and available for building circuits through.
 */
static int
count_acceptable_nodes(smartlist_t *nodes)
{
  int num=0;

  SMARTLIST_FOREACH_BEGIN(nodes, const node_t *, node) {
    //    log_debug(LD_CIRC,
//              "Contemplating whether router %d (%s) is a new option.",
//              i, r->nickname);
    if (! node->is_running)
//      log_debug(LD_CIRC,"Nope, the directory says %d is not running.",i);
      continue;
    if (! node->is_valid)
//      log_debug(LD_CIRC,"Nope, the directory says %d is not valid.",i);
      continue;
    if (! node_has_descriptor(node))
      continue;
      /* XXX This clause makes us count incorrectly: if AllowInvalidRouters
       * allows this node in some places, then we're getting an inaccurate
       * count. For now, be conservative and don't count it. But later we
       * should try to be smarter. */
    ++num;
  } SMARTLIST_FOREACH_END(node);

//    log_debug(LD_CIRC,"I like %d. num_acceptable_routers now %d.",i, num);

  return num;
}

/** Add <b>new_hop</b> to the end of the doubly-linked-list <b>head_ptr</b>.
 * This function is used to extend cpath by another hop.
 */
void
onion_append_to_cpath(crypt_path_t **head_ptr, crypt_path_t *new_hop)
{
  if (*head_ptr) {
    new_hop->next = (*head_ptr);
    new_hop->prev = (*head_ptr)->prev;
    (*head_ptr)->prev->next = new_hop;
    (*head_ptr)->prev = new_hop;
  } else {
    *head_ptr = new_hop;
    new_hop->prev = new_hop->next = new_hop;
  }
}

/** A helper function used by onion_extend_cpath(). Use <b>purpose</b>
 * and <b>state</b> and the cpath <b>head</b> (currently populated only
 * to length <b>cur_len</b> to decide a suitable middle hop for a
 * circuit. In particular, make sure we don't pick the exit node or its
 * family, and make sure we don't duplicate any previous nodes or their
 * families. */
static const node_t *
choose_good_middle_server(uint8_t purpose,
                          cpath_build_state_t *state,
                          crypt_path_t *head,
                          int cur_len)
{
  int i;
  const node_t *r, *choice;
  crypt_path_t *cpath;
  smartlist_t *excluded;
  or_options_t *options = get_options();
  router_crn_flags_t flags = CRN_NEED_DESC;
  tor_assert(_CIRCUIT_PURPOSE_MIN <= purpose &&
             purpose <= _CIRCUIT_PURPOSE_MAX);

  log_debug(LD_CIRC, "Contemplating intermediate hop: random choice.");
  excluded = smartlist_create();
  if ((r = build_state_get_exit_node(state))) {
    smartlist_add(excluded, (void*) r);
    nodelist_add_node_family(excluded, r);
  }
  for (i = 0, cpath = head; i < cur_len; ++i, cpath=cpath->next) {
    if ((r = node_get_by_id(cpath->extend_info->identity_digest))) {
      smartlist_add(excluded, (void*)r);
      nodelist_add_node_family(excluded, r);
    }
  }

  if (state->need_uptime)
    flags |= CRN_NEED_UPTIME;
  if (state->need_capacity)
    flags |= CRN_NEED_CAPACITY;
  if (options->_AllowInvalid & ALLOW_INVALID_MIDDLE)
    flags |= CRN_ALLOW_INVALID;
  choice = router_choose_random_node(excluded, options->ExcludeNodes, flags);
  smartlist_free(excluded);
  return choice;
}

/** Pick a good entry server for the circuit to be built according to
 * <b>state</b>.  Don't reuse a chosen exit (if any), don't use this
 * router (if we're an OR), and respect firewall settings; if we're
 * configured to use entry guards, return one.
 *
 * If <b>state</b> is NULL, we're choosing a router to serve as an entry
 * guard, not for any particular circuit.
 */
static const node_t *
choose_good_entry_server(uint8_t purpose, cpath_build_state_t *state)
{
  const node_t *choice;
  smartlist_t *excluded;
  or_options_t *options = get_options();
  router_crn_flags_t flags = CRN_NEED_GUARD|CRN_NEED_DESC;
  const node_t *node;

  if (state && options->UseEntryGuards &&
      (purpose != CIRCUIT_PURPOSE_TESTING || options->BridgeRelay)) {
    /* This is request for an entry server to use for a regular circuit,
     * and we use entry guard nodes.  Just return one of the guard nodes.  */
    return choose_random_entry(state);
  }

  excluded = smartlist_create();

  if (state && (node = build_state_get_exit_node(state))) {
    /* Exclude the exit node from the state, if we have one.  Also exclude its
     * family. */
    smartlist_add(excluded, (void*)node);
    nodelist_add_node_family(excluded, node);
  }
  if (firewall_is_fascist_or()) {
    /* Exclude all ORs that we can't reach through our firewall */
    smartlist_t *nodes = nodelist_get_list();
    SMARTLIST_FOREACH(nodes, const node_t *, node, {
      if (!fascist_firewall_allows_node(node))
        smartlist_add(excluded, (void*)node);
    });
  }
  /* and exclude current entry guards and their families, if applicable */
  if (options->UseEntryGuards && entry_guards) {
    SMARTLIST_FOREACH(entry_guards, entry_guard_t *, entry,
      {
        if ((node = node_get_by_id(entry->identity))) {
          smartlist_add(excluded, (void*)node);
          nodelist_add_node_family(excluded, node);
        }
      });
  }

  if (state) {
    if (state->need_uptime)
      flags |= CRN_NEED_UPTIME;
    if (state->need_capacity)
      flags |= CRN_NEED_CAPACITY;
  }
  if (options->_AllowInvalid & ALLOW_INVALID_ENTRY)
    flags |= CRN_ALLOW_INVALID;

  choice = router_choose_random_node(excluded, options->ExcludeNodes, flags);
  smartlist_free(excluded);
  return choice;
}

/** Return the first non-open hop in cpath, or return NULL if all
 * hops are open. */
static crypt_path_t *
onion_next_hop_in_cpath(crypt_path_t *cpath)
{
  crypt_path_t *hop = cpath;
  do {
    if (hop->state != CPATH_STATE_OPEN)
      return hop;
    hop = hop->next;
  } while (hop != cpath);
  return NULL;
}

/** Choose a suitable next hop in the cpath <b>head_ptr</b>,
 * based on <b>state</b>. Append the hop info to head_ptr.
 */
static int
onion_extend_cpath(origin_circuit_t *circ)
{
  uint8_t purpose = circ->_base.purpose;
  cpath_build_state_t *state = circ->build_state;
  int cur_len = circuit_get_cpath_len(circ);
  extend_info_t *info = NULL;

  if (cur_len >= state->desired_path_len) {
    log_debug(LD_CIRC, "Path is complete: %d steps long",
              state->desired_path_len);
    return 1;
  }

  log_debug(LD_CIRC, "Path is %d long; we want %d", cur_len,
            state->desired_path_len);

  if (cur_len == state->desired_path_len - 1) { /* Picking last node */
    info = extend_info_dup(state->chosen_exit);
  } else if (cur_len == 0) { /* picking first node */
    const node_t *r = choose_good_entry_server(purpose, state);
    if (r) {
      info = extend_info_from_node(r);
      tor_assert(info);
    }
  } else {
    const node_t *r =
      choose_good_middle_server(purpose, state, circ->cpath, cur_len);
    if (r) {
      info = extend_info_from_node(r);
      tor_assert(info);
    }
  }

  if (!info) {
    log_warn(LD_CIRC,"Failed to find node for hop %d of our path. Discarding "
             "this circuit.", cur_len);
    return -1;
  }

  log_debug(LD_CIRC,"Chose router %s for hop %d (exit is %s)",
            info->nickname, cur_len+1, build_state_get_exit_nickname(state));

  onion_append_hop(&circ->cpath, info);
  extend_info_free(info);
  return 0;
}

/** Create a new hop, annotate it with information about its
 * corresponding router <b>choice</b>, and append it to the
 * end of the cpath <b>head_ptr</b>. */
static int
onion_append_hop(crypt_path_t **head_ptr, extend_info_t *choice)
{
  crypt_path_t *hop = tor_malloc_zero(sizeof(crypt_path_t));

  /* link hop into the cpath, at the end. */
  onion_append_to_cpath(head_ptr, hop);

  hop->magic = CRYPT_PATH_MAGIC;
  hop->state = CPATH_STATE_CLOSED;

  hop->extend_info = extend_info_dup(choice);

  hop->package_window = circuit_initial_package_window();
  hop->deliver_window = CIRCWINDOW_START;

  return 0;
}

/** Allocate a new extend_info object based on the various arguments. */
extend_info_t *
extend_info_alloc(const char *nickname, const char *digest,
                  crypto_pk_env_t *onion_key,
                  const tor_addr_t *addr, uint16_t port)
{
  extend_info_t *info = tor_malloc_zero(sizeof(extend_info_t));
  memcpy(info->identity_digest, digest, DIGEST_LEN);
  if (nickname)
    strlcpy(info->nickname, nickname, sizeof(info->nickname));
  if (onion_key)
    info->onion_key = crypto_pk_dup_key(onion_key);
  tor_addr_copy(&info->addr, addr);
  info->port = port;
  return info;
}

/** Allocate and return a new extend_info_t that can be used to build a
 * circuit to or through the router <b>r</b>. */
extend_info_t *
extend_info_from_router(const routerinfo_t *r)
{
  tor_addr_t addr;
  tor_assert(r);
  tor_addr_from_ipv4h(&addr, r->addr);
  return extend_info_alloc(r->nickname, r->cache_info.identity_digest,
                           r->onion_pkey, &addr, r->or_port);
}

/** Allocate and return a new extend_info that can be used to build a ircuit
 * to or through the node <b>node</b>.  May return NULL if there is not
 * enough info about <b>node</b> to extend to it--for example, if there
 * is no routerinfo_t or microdesc_t.
 **/
extend_info_t *
extend_info_from_node(const node_t *node)
{
  if (node->ri) {
    return extend_info_from_router(node->ri);
  } else if (node->rs && node->md) {
    tor_addr_t addr;
    tor_addr_from_ipv4h(&addr, node->rs->addr);
    return extend_info_alloc(node->rs->nickname,
                             node->identity,
                             node->md->onion_pkey,
                             &addr,
                             node->rs->or_port);
  } else {
    return NULL;
  }
}

/** Release storage held by an extend_info_t struct. */
void
extend_info_free(extend_info_t *info)
{
  if (!info)
    return;
  crypto_free_pk_env(info->onion_key);
  tor_free(info);
}

/** Allocate and return a new extend_info_t with the same contents as
 * <b>info</b>. */
extend_info_t *
extend_info_dup(extend_info_t *info)
{
  extend_info_t *newinfo;
  tor_assert(info);
  newinfo = tor_malloc(sizeof(extend_info_t));
  memcpy(newinfo, info, sizeof(extend_info_t));
  if (info->onion_key)
    newinfo->onion_key = crypto_pk_dup_key(info->onion_key);
  else
    newinfo->onion_key = NULL;
  return newinfo;
}

/** Return the routerinfo_t for the chosen exit router in <b>state</b>.
 * If there is no chosen exit, or if we don't know the routerinfo_t for
 * the chosen exit, return NULL.
 */
const node_t *
build_state_get_exit_node(cpath_build_state_t *state)
{
  if (!state || !state->chosen_exit)
    return NULL;
  return node_get_by_id(state->chosen_exit->identity_digest);
}

/** Return the nickname for the chosen exit router in <b>state</b>. If
 * there is no chosen exit, or if we don't know the routerinfo_t for the
 * chosen exit, return NULL.
 */
const char *
build_state_get_exit_nickname(cpath_build_state_t *state)
{
  if (!state || !state->chosen_exit)
    return NULL;
  return state->chosen_exit->nickname;
}

/** Check whether the entry guard <b>e</b> is usable, given the directory
 * authorities' opinion about the router (stored in <b>ri</b>) and the user's
 * configuration (in <b>options</b>). Set <b>e</b>-&gt;bad_since
 * accordingly. Return true iff the entry guard's status changes.
 *
 * If it's not usable, set *<b>reason</b> to a static string explaining why.
 */
static int
entry_guard_set_status(entry_guard_t *e, const node_t *node,
                       time_t now, or_options_t *options, const char **reason)
{
  char buf[HEX_DIGEST_LEN+1];
  int changed = 0;

  *reason = NULL;

  /* Do we want to mark this guard as bad? */
  if (!node)
    *reason = "unlisted";
  else if (!node->is_running)
    *reason = "down";
  else if (options->UseBridges && (!node->ri ||
                                   node->ri->purpose != ROUTER_PURPOSE_BRIDGE))
    *reason = "not a bridge";
  else if (!options->UseBridges && !node->is_possible_guard &&
           !routerset_contains_node(options->EntryNodes,node))
    *reason = "not recommended as a guard";
  else if (routerset_contains_node(options->ExcludeNodes, node))
    *reason = "excluded";

  if (*reason && ! e->bad_since) {
    /* Router is newly bad. */
    base16_encode(buf, sizeof(buf), e->identity, DIGEST_LEN);
    log_info(LD_CIRC, "Entry guard %s (%s) is %s: marking as unusable.",
             e->nickname, buf, *reason);

    e->bad_since = now;
    control_event_guard(e->nickname, e->identity, "BAD");
    changed = 1;
  } else if (!*reason && e->bad_since) {
    /* There's nothing wrong with the router any more. */
    base16_encode(buf, sizeof(buf), e->identity, DIGEST_LEN);
    log_info(LD_CIRC, "Entry guard %s (%s) is no longer unusable: "
             "marking as ok.", e->nickname, buf);

    e->bad_since = 0;
    control_event_guard(e->nickname, e->identity, "GOOD");
    changed = 1;
  }
  return changed;
}

/** Return true iff enough time has passed since we last tried to connect
 * to the unreachable guard <b>e</b> that we're willing to try again. */
static int
entry_is_time_to_retry(entry_guard_t *e, time_t now)
{
  long diff;
  if (e->last_attempted < e->unreachable_since)
    return 1;
  diff = now - e->unreachable_since;
  if (diff < 6*60*60)
    return now > (e->last_attempted + 60*60);
  else if (diff < 3*24*60*60)
    return now > (e->last_attempted + 4*60*60);
  else if (diff < 7*24*60*60)
    return now > (e->last_attempted + 18*60*60);
  else
    return now > (e->last_attempted + 36*60*60);
}

/** Return the node corresponding to <b>e</b>, if <b>e</b> is
 * working well enough that we are willing to use it as an entry
 * right now. (Else return NULL.) In particular, it must be
 * - Listed as either up or never yet contacted;
 * - Present in the routerlist;
 * - Listed as 'stable' or 'fast' by the current dirserver consensus,
 *   if demanded by <b>need_uptime</b> or <b>need_capacity</b>
 *   (unless it's a configured EntryNode);
 * - Allowed by our current ReachableORAddresses config option; and
 * - Currently thought to be reachable by us (unless <b>assume_reachable</b>
 *   is true).
 *
 * If the answer is no, set *<b>msg</b> to an explanation of why.
 */
static INLINE const node_t *
entry_is_live(entry_guard_t *e, int need_uptime, int need_capacity,
              int assume_reachable, const char **msg)
{
  const node_t *node;
  or_options_t *options = get_options();
  tor_assert(msg);

  if (e->bad_since) {
    *msg = "bad";
    return NULL;
  }
  /* no good if it's unreachable, unless assume_unreachable or can_retry. */
  if (!assume_reachable && !e->can_retry &&
      e->unreachable_since && !entry_is_time_to_retry(e, time(NULL))) {
    *msg = "unreachable";
    return NULL;
  }
  node = node_get_by_id(e->identity);
  if (!node || !node_has_descriptor(node)) {
    *msg = "no descriptor";
    return NULL;
  }
  if (get_options()->UseBridges) {
    if (node_get_purpose(node) != ROUTER_PURPOSE_BRIDGE) {
      *msg = "not a bridge";
      return NULL;
    }
  } else { /* !get_options()->UseBridges */
    if (node_get_purpose(node) != ROUTER_PURPOSE_GENERAL) {
      *msg = "not general-purpose";
      return NULL;
    }
  }
  if (options->EntryNodes &&
      routerset_contains_node(options->EntryNodes, node)) {
    /* they asked for it, they get it */
    need_uptime = need_capacity = 0;
  }
  if (node_is_unreliable(node, need_uptime, need_capacity, 0)) {
    *msg = "not fast/stable";
    return NULL;
  }
  if (!fascist_firewall_allows_node(node)) {
    *msg = "unreachable by config";
    return NULL;
  }
  return node;
}

/** Return the number of entry guards that we think are usable. */
static int
num_live_entry_guards(void)
{
  int n = 0;
  const char *msg;
  if (! entry_guards)
    return 0;
  SMARTLIST_FOREACH(entry_guards, entry_guard_t *, entry,
    {
      if (entry_is_live(entry, 0, 1, 0, &msg))
        ++n;
    });
  return n;
}

/** If <b>digest</b> matches the identity of any node in the
 * entry_guards list, return that node. Else return NULL. */
static INLINE entry_guard_t *
is_an_entry_guard(const char *digest)
{
  SMARTLIST_FOREACH(entry_guards, entry_guard_t *, entry,
                    if (!memcmp(digest, entry->identity, DIGEST_LEN))
                      return entry;
                   );
  return NULL;
}

/** Dump a description of our list of entry guards to the log at level
 * <b>severity</b>. */
static void
log_entry_guards(int severity)
{
  smartlist_t *elements = smartlist_create();
  char *s;

  SMARTLIST_FOREACH(entry_guards, entry_guard_t *, e,
    {
      const char *msg = NULL;
      char *cp;
      if (entry_is_live(e, 0, 1, 0, &msg))
        tor_asprintf(&cp, "%s (up %s)",
                     e->nickname,
                     e->made_contact ? "made-contact" : "never-contacted");
      else
        tor_asprintf(&cp, "%s (%s, %s)",
                     e->nickname, msg,
                     e->made_contact ? "made-contact" : "never-contacted");
      smartlist_add(elements, cp);
    });

  s = smartlist_join_strings(elements, ",", 0, NULL);
  SMARTLIST_FOREACH(elements, char*, cp, tor_free(cp));
  smartlist_free(elements);
  log_fn(severity,LD_CIRC,"%s",s);
  tor_free(s);
}

/** Called when one or more guards that we would previously have used for some
 * purpose are no longer in use because a higher-priority guard has become
 * usable again. */
static void
control_event_guard_deferred(void)
{
  /* XXXX We don't actually have a good way to figure out _how many_ entries
   * are live for some purpose.  We need an entry_is_even_slightly_live()
   * function for this to work right.  NumEntryGuards isn't reliable: if we
   * need guards with weird properties, we can have more than that number
   * live.
   **/
#if 0
  int n = 0;
  const char *msg;
  or_options_t *options = get_options();
  if (!entry_guards)
    return;
  SMARTLIST_FOREACH(entry_guards, entry_guard_t *, entry,
    {
      if (entry_is_live(entry, 0, 1, 0, &msg)) {
        if (n++ == options->NumEntryGuards) {
          control_event_guard(entry->nickname, entry->identity, "DEFERRED");
          return;
        }
      }
    });
#endif
}

/** Add a new (preferably stable and fast) router to our
 * entry_guards list. Return a pointer to the router if we succeed,
 * or NULL if we can't find any more suitable entries.
 *
 * If <b>chosen</b> is defined, use that one, and if it's not
 * already in our entry_guards list, put it at the *beginning*.
 * Else, put the one we pick at the end of the list. */
static const node_t *
add_an_entry_guard(const node_t *chosen, int reset_status)
{
  const node_t *node;
  entry_guard_t *entry;

  if (chosen) {
    node = chosen;
    entry = is_an_entry_guard(node->identity);
    if (entry) {
      if (reset_status) {
        entry->bad_since = 0;
        entry->can_retry = 1;
      }
      return NULL;
    }
  } else {
    node = choose_good_entry_server(CIRCUIT_PURPOSE_C_GENERAL, NULL);
    if (!node)
      return NULL;
  }
  entry = tor_malloc_zero(sizeof(entry_guard_t));
  log_info(LD_CIRC, "Chose '%s' as new entry guard.",
           node_get_nickname(node));
  strlcpy(entry->nickname, node_get_nickname(node), sizeof(entry->nickname));
  memcpy(entry->identity, node->identity, DIGEST_LEN);
  /* Choose expiry time smudged over the past month. The goal here
   * is to a) spread out when Tor clients rotate their guards, so they
   * don't all select them on the same day, and b) avoid leaving a
   * precise timestamp in the state file about when we first picked
   * this guard. For details, see the Jan 2010 or-dev thread. */
  entry->chosen_on_date = time(NULL) - crypto_rand_int(3600*24*30);
  entry->chosen_by_version = tor_strdup(VERSION);
  if (chosen) /* prepend */
    smartlist_insert(entry_guards, 0, entry);
  else /* append */
    smartlist_add(entry_guards, entry);
  control_event_guard(entry->nickname, entry->identity, "NEW");
  control_event_guard_deferred();
  log_entry_guards(LOG_INFO);
  return node;
}

/** If the use of entry guards is configured, choose more entry guards
 * until we have enough in the list. */
static void
pick_entry_guards(or_options_t *options)
{
  int changed = 0;

  tor_assert(entry_guards);

  while (num_live_entry_guards() < options->NumEntryGuards) {
    if (!add_an_entry_guard(NULL, 0))
      break;
    changed = 1;
  }
  if (changed)
    entry_guards_changed();
}

/** How long (in seconds) do we allow an entry guard to be nonfunctional,
 * unlisted, excluded, or otherwise nonusable before we give up on it? */
#define ENTRY_GUARD_REMOVE_AFTER (30*24*60*60)

/** Release all storage held by <b>e</b>. */
static void
entry_guard_free(entry_guard_t *e)
{
  if (!e)
    return;
  tor_free(e->chosen_by_version);
  tor_free(e);
}

/** Remove any entry guard which was selected by an unknown version of Tor,
 * or which was selected by a version of Tor that's known to select
 * entry guards badly. */
static int
remove_obsolete_entry_guards(time_t now)
{
  int changed = 0, i;

  for (i = 0; i < smartlist_len(entry_guards); ++i) {
    entry_guard_t *entry = smartlist_get(entry_guards, i);
    const char *ver = entry->chosen_by_version;
    const char *msg = NULL;
    tor_version_t v;
    int version_is_bad = 0, date_is_bad = 0;
    if (!ver) {
      msg = "does not say what version of Tor it was selected by";
      version_is_bad = 1;
    } else if (tor_version_parse(ver, &v)) {
      msg = "does not seem to be from any recognized version of Tor";
      version_is_bad = 1;
    } else {
      size_t len = strlen(ver)+5;
      char *tor_ver = tor_malloc(len);
      tor_snprintf(tor_ver, len, "Tor %s", ver);
      if ((tor_version_as_new_as(tor_ver, "0.1.0.10-alpha") &&
           !tor_version_as_new_as(tor_ver, "0.1.2.16-dev")) ||
          (tor_version_as_new_as(tor_ver, "0.2.0.0-alpha") &&
           !tor_version_as_new_as(tor_ver, "0.2.0.6-alpha")) ||
          /* above are bug 440; below are bug 1217 */
          (tor_version_as_new_as(tor_ver, "0.2.1.3-alpha") &&
           !tor_version_as_new_as(tor_ver, "0.2.1.23")) ||
          (tor_version_as_new_as(tor_ver, "0.2.2.0-alpha") &&
           !tor_version_as_new_as(tor_ver, "0.2.2.7-alpha"))) {
        msg = "was selected without regard for guard bandwidth";
        version_is_bad = 1;
      }
      tor_free(tor_ver);
    }
    if (!version_is_bad && entry->chosen_on_date + 3600*24*60 < now) {
      /* It's been 2 months since the date listed in our state file. */
      msg = "was selected several months ago";
      date_is_bad = 1;
    }

    if (version_is_bad || date_is_bad) { /* we need to drop it */
      char dbuf[HEX_DIGEST_LEN+1];
      tor_assert(msg);
      base16_encode(dbuf, sizeof(dbuf), entry->identity, DIGEST_LEN);
      log_fn(version_is_bad ? LOG_NOTICE : LOG_INFO, LD_CIRC,
             "Entry guard '%s' (%s) %s. (Version=%s.) Replacing it.",
             entry->nickname, dbuf, msg, ver?escaped(ver):"none");
      control_event_guard(entry->nickname, entry->identity, "DROPPED");
      entry_guard_free(entry);
      smartlist_del_keeporder(entry_guards, i--);
      log_entry_guards(LOG_INFO);
      changed = 1;
    }
  }

  return changed ? 1 : 0;
}

/** Remove all entry guards that have been down or unlisted for so
 * long that we don't think they'll come up again. Return 1 if we
 * removed any, or 0 if we did nothing. */
static int
remove_dead_entry_guards(time_t now)
{
  char dbuf[HEX_DIGEST_LEN+1];
  char tbuf[ISO_TIME_LEN+1];
  int i;
  int changed = 0;

  for (i = 0; i < smartlist_len(entry_guards); ) {
    entry_guard_t *entry = smartlist_get(entry_guards, i);
    if (entry->bad_since &&
        entry->bad_since + ENTRY_GUARD_REMOVE_AFTER < now) {

      base16_encode(dbuf, sizeof(dbuf), entry->identity, DIGEST_LEN);
      format_local_iso_time(tbuf, entry->bad_since);
      log_info(LD_CIRC, "Entry guard '%s' (%s) has been down or unlisted "
               "since %s local time; removing.",
               entry->nickname, dbuf, tbuf);
      control_event_guard(entry->nickname, entry->identity, "DROPPED");
      entry_guard_free(entry);
      smartlist_del_keeporder(entry_guards, i);
      log_entry_guards(LOG_INFO);
      changed = 1;
    } else
      ++i;
  }
  return changed ? 1 : 0;
}

/** A new directory or router-status has arrived; update the down/listed
 * status of the entry guards.
 *
 * An entry is 'down' if the directory lists it as nonrunning.
 * An entry is 'unlisted' if the directory doesn't include it.
 *
 * Don't call this on startup; only on a fresh download. Otherwise we'll
 * think that things are unlisted.
 */
void
entry_guards_compute_status(or_options_t *options, time_t now)
{
  int changed = 0;
  int severity = LOG_DEBUG;
  digestmap_t *reasons;

  if (! entry_guards)
    return;

  if (options->EntryNodes) /* reshuffle the entry guard list if needed */
    entry_nodes_should_be_added();

  reasons = digestmap_new();
  SMARTLIST_FOREACH_BEGIN(entry_guards, entry_guard_t *, entry)
    {
      const node_t *r = node_get_by_id(entry->identity);
      const char *reason = NULL;
      if (entry_guard_set_status(entry, r, now, options, &reason))
        changed = 1;

      if (entry->bad_since)
        tor_assert(reason);
      if (reason)
        digestmap_set(reasons, entry->identity, (char*)reason);
    }
  SMARTLIST_FOREACH_END(entry);

  if (remove_dead_entry_guards(now))
    changed = 1;

  severity = changed ? LOG_DEBUG : LOG_INFO;

  if (changed) {
    SMARTLIST_FOREACH_BEGIN(entry_guards, entry_guard_t *, entry) {
      const char *reason = digestmap_get(reasons, entry->identity);
      const char *live_msg = "";
      const node_t *r = entry_is_live(entry, 0, 1, 0, &live_msg);
      log_info(LD_CIRC, "Summary: Entry '%s' is %s, %s%s%s, and %s%s.",
               entry->nickname,
               entry->unreachable_since ? "unreachable" : "reachable",
               entry->bad_since ? "unusable" : "usable",
               reason ? ", ": "",
               reason ? reason : "",
               r ? "live" : "not live / ",
               r ? "" : live_msg);
    } SMARTLIST_FOREACH_END(entry);
    log_info(LD_CIRC, "    (%d/%d entry guards are usable/new)",
             num_live_entry_guards(), smartlist_len(entry_guards));
    log_entry_guards(LOG_INFO);
    entry_guards_changed();
  }

  digestmap_free(reasons, NULL);
}

/** Called when a connection to an OR with the identity digest <b>digest</b>
 * is established (<b>succeeded</b>==1) or has failed (<b>succeeded</b>==0).
 * If the OR is an entry, change that entry's up/down status.
 * Return 0 normally, or -1 if we want to tear down the new connection.
 *
 * If <b>mark_relay_status</b>, also call router_set_status() on this
 * relay.
 *
 * XXX023 change succeeded and mark_relay_status into 'int flags'.
 */
int
entry_guard_register_connect_status(const char *digest, int succeeded,
                                    int mark_relay_status, time_t now)
{
  int changed = 0;
  int refuse_conn = 0;
  int first_contact = 0;
  entry_guard_t *entry = NULL;
  int idx = -1;
  char buf[HEX_DIGEST_LEN+1];

  if (! entry_guards)
    return 0;

  SMARTLIST_FOREACH(entry_guards, entry_guard_t *, e,
    {
      if (!memcmp(e->identity, digest, DIGEST_LEN)) {
        entry = e;
        idx = e_sl_idx;
        break;
      }
    });

  if (!entry)
    return 0;

  base16_encode(buf, sizeof(buf), entry->identity, DIGEST_LEN);

  if (succeeded) {
    if (entry->unreachable_since) {
      log_info(LD_CIRC, "Entry guard '%s' (%s) is now reachable again. Good.",
               entry->nickname, buf);
      entry->can_retry = 0;
      entry->unreachable_since = 0;
      entry->last_attempted = now;
      control_event_guard(entry->nickname, entry->identity, "UP");
      changed = 1;
    }
    if (!entry->made_contact) {
      entry->made_contact = 1;
      first_contact = changed = 1;
    }
  } else { /* ! succeeded */
    if (!entry->made_contact) {
      /* We've never connected to this one. */
      log_info(LD_CIRC,
               "Connection to never-contacted entry guard '%s' (%s) failed. "
               "Removing from the list. %d/%d entry guards usable/new.",
               entry->nickname, buf,
               num_live_entry_guards()-1, smartlist_len(entry_guards)-1);
      control_event_guard(entry->nickname, entry->identity, "DROPPED");
      entry_guard_free(entry);
      smartlist_del_keeporder(entry_guards, idx);
      log_entry_guards(LOG_INFO);
      changed = 1;
    } else if (!entry->unreachable_since) {
      log_info(LD_CIRC, "Unable to connect to entry guard '%s' (%s). "
               "Marking as unreachable.", entry->nickname, buf);
      entry->unreachable_since = entry->last_attempted = now;
      control_event_guard(entry->nickname, entry->identity, "DOWN");
      changed = 1;
      entry->can_retry = 0; /* We gave it an early chance; no good. */
    } else {
      char tbuf[ISO_TIME_LEN+1];
      format_iso_time(tbuf, entry->unreachable_since);
      log_debug(LD_CIRC, "Failed to connect to unreachable entry guard "
                "'%s' (%s).  It has been unreachable since %s.",
                entry->nickname, buf, tbuf);
      entry->last_attempted = now;
      entry->can_retry = 0; /* We gave it an early chance; no good. */
    }
  }

  /* if the caller asked us to, also update the is_running flags for this
   * relay */
  if (mark_relay_status)
    router_set_status(digest, succeeded);

  if (first_contact) {
    /* We've just added a new long-term entry guard. Perhaps the network just
     * came back? We should give our earlier entries another try too,
     * and close this connection so we don't use it before we've given
     * the others a shot. */
    SMARTLIST_FOREACH(entry_guards, entry_guard_t *, e, {
        if (e == entry)
          break;
        if (e->made_contact) {
          const char *msg;
          const node_t *r = entry_is_live(e, 0, 1, 1, &msg);
          if (r && e->unreachable_since) {
            refuse_conn = 1;
            e->can_retry = 1;
          }
        }
      });
    if (refuse_conn) {
      log_info(LD_CIRC,
               "Connected to new entry guard '%s' (%s). Marking earlier "
               "entry guards up. %d/%d entry guards usable/new.",
               entry->nickname, buf,
               num_live_entry_guards(), smartlist_len(entry_guards));
      log_entry_guards(LOG_INFO);
      changed = 1;
    }
  }

  if (changed)
    entry_guards_changed();
  return refuse_conn ? -1 : 0;
}

/** When we try to choose an entry guard, should we parse and add
 * config's EntryNodes first? */
static int should_add_entry_nodes = 0;

/** Called when the value of EntryNodes changes in our configuration. */
void
entry_nodes_should_be_added(void)
{
  log_info(LD_CIRC, "EntryNodes config option set. Putting configured "
           "relays at the front of the entry guard list.");
  should_add_entry_nodes = 1;
}

/** Add all nodes in EntryNodes that aren't currently guard nodes to the list
 * of guard nodes, at the front. */
static void
entry_guards_prepend_from_config(or_options_t *options)
{
  smartlist_t *entry_nodes, *entry_fps;
  smartlist_t *old_entry_guards_on_list, *old_entry_guards_not_on_list;
  tor_assert(entry_guards);

  should_add_entry_nodes = 0;

  if (!options->EntryNodes) {
    /* It's possible that a controller set EntryNodes, thus making
     * should_add_entry_nodes set, then cleared it again, all before the
     * call to choose_random_entry() that triggered us. If so, just return.
     */
    return;
  }

  {
    char *string = routerset_to_string(options->EntryNodes);
    log_info(LD_CIRC,"Adding configured EntryNodes '%s'.", string);
    tor_free(string);
  }

  entry_nodes = smartlist_create();
  entry_fps = smartlist_create();
  old_entry_guards_on_list = smartlist_create();
  old_entry_guards_not_on_list = smartlist_create();

  /* Split entry guards into those on the list and those not. */

<<<<<<< HEAD
  /* Now that we allow countries and IP ranges in EntryNodes, this is
   * potentially an enormous list. It's not so bad though because we
   * only call this function when a) we're making a new circuit, and b)
   * we've called directory_info_has_arrived() or changed our EntryNodes
   * since the last time we made a circuit. */
  routerset_get_all_nodes(entry_nodes, options->EntryNodes, 0);
  SMARTLIST_FOREACH(entry_nodes, const node_t *,node,
                    smartlist_add(entry_fps, (void*)node->identity));

=======
  /* XXXX023 Now that we allow countries and IP ranges in EntryNodes, this is
   *  potentially an enormous list. For now, we disable such values for
   *  EntryNodes in options_validate(); really, this wants a better solution.
   *  Perhaps we should do this calculation once whenever the list of routers
   *  changes or the entrynodes setting changes.
   */
  routerset_get_all_routers(entry_routers, options->EntryNodes,
                            options->ExcludeNodes, 0);
  SMARTLIST_FOREACH(entry_routers, routerinfo_t *, ri,
                    smartlist_add(entry_fps,ri->cache_info.identity_digest));
>>>>>>> 99621bc5
  SMARTLIST_FOREACH(entry_guards, entry_guard_t *, e, {
    if (smartlist_digest_isin(entry_fps, e->identity))
      smartlist_add(old_entry_guards_on_list, e);
    else
      smartlist_add(old_entry_guards_not_on_list, e);
  });

  /* Remove all currently configured entry guards from entry_routers. */
  SMARTLIST_FOREACH(entry_nodes, const node_t *, node, {
    if (is_an_entry_guard(node->identity)) {
      SMARTLIST_DEL_CURRENT(entry_nodes, node);
    }
  });

  /* Now build the new entry_guards list. */
  smartlist_clear(entry_guards);
  /* First, the previously configured guards that are in EntryNodes. */
  smartlist_add_all(entry_guards, old_entry_guards_on_list);
  /* Next, the rest of EntryNodes */
  SMARTLIST_FOREACH(entry_nodes, const node_t *, node, {
    add_an_entry_guard(node, 0);
  });
  /* Finally, free the remaining previously configured guards that are not in
   * EntryNodes. */
  SMARTLIST_FOREACH(old_entry_guards_not_on_list, entry_guard_t *, e,
                    entry_guard_free(e));

  smartlist_free(entry_nodes);
  smartlist_free(entry_fps);
  smartlist_free(old_entry_guards_on_list);
  smartlist_free(old_entry_guards_not_on_list);
  entry_guards_changed();
}

/** Return 0 if we're fine adding arbitrary routers out of the
 * directory to our entry guard list, or return 1 if we have a
 * list already and we must stick to it.
 */
int
entry_list_is_constrained(or_options_t *options)
{
  if (options->EntryNodes)
    return 1;
  if (options->UseBridges)
    return 1;
  return 0;
}

/** Pick a live (up and listed) entry guard from entry_guards. If
 * <b>state</b> is non-NULL, this is for a specific circuit --
 * make sure not to pick this circuit's exit or any node in the
 * exit's family. If <b>state</b> is NULL, we're looking for a random
 * guard (likely a bridge). */
const node_t *
choose_random_entry(cpath_build_state_t *state)
{
  or_options_t *options = get_options();
  smartlist_t *live_entry_guards = smartlist_create();
  smartlist_t *exit_family = smartlist_create();
  const node_t *chosen_exit =
    state?build_state_get_exit_node(state) : NULL;
  const node_t *node = NULL;
  int need_uptime = state ? state->need_uptime : 0;
  int need_capacity = state ? state->need_capacity : 0;
  int preferred_min, consider_exit_family = 0;

  if (chosen_exit) {
    nodelist_add_node_family(exit_family, chosen_exit);
    consider_exit_family = 1;
  }

  if (!entry_guards)
    entry_guards = smartlist_create();

  if (should_add_entry_nodes)
    entry_guards_prepend_from_config(options);

  if (!entry_list_is_constrained(options) &&
      smartlist_len(entry_guards) < options->NumEntryGuards)
    pick_entry_guards(options);

 retry:
  smartlist_clear(live_entry_guards);
  SMARTLIST_FOREACH_BEGIN(entry_guards, entry_guard_t *, entry) {
      const char *msg;
      node = entry_is_live(entry, need_uptime, need_capacity, 0, &msg);
      if (!node)
        continue; /* down, no point */
      if (node == chosen_exit)
        continue; /* don't pick the same node for entry and exit */
      if (consider_exit_family && smartlist_isin(exit_family, node))
        continue; /* avoid relays that are family members of our exit */
#if 0 /* since EntryNodes is always strict now, this clause is moot */
      if (options->EntryNodes &&
          !routerset_contains_node(options->EntryNodes, node)) {
        /* We've come to the end of our preferred entry nodes. */
        if (smartlist_len(live_entry_guards))
          goto choose_and_finish; /* only choose from the ones we like */
        if (options->StrictNodes) {
          /* in theory this case should never happen, since
           * entry_guards_prepend_from_config() drops unwanted relays */
          tor_fragile_assert();
        } else {
          log_info(LD_CIRC,
                   "No relays from EntryNodes available. Using others.");
        }
      }
<<<<<<< HEAD
      smartlist_add(live_entry_guards, (void*)node);
=======
#endif
      smartlist_add(live_entry_guards, r);
>>>>>>> 99621bc5
      if (!entry->made_contact) {
        /* Always start with the first not-yet-contacted entry
         * guard. Otherwise we might add several new ones, pick
         * the second new one, and now we've expanded our entry
         * guard list without needing to. */
        goto choose_and_finish;
      }
      if (smartlist_len(live_entry_guards) >= options->NumEntryGuards)
        break; /* we have enough */
  } SMARTLIST_FOREACH_END(entry);

  if (entry_list_is_constrained(options)) {
    /* If we prefer the entry nodes we've got, and we have at least
     * one choice, that's great. Use it. */
    preferred_min = 1;
  } else {
    /* Try to have at least 2 choices available. This way we don't
     * get stuck with a single live-but-crummy entry and just keep
     * using him.
     * (We might get 2 live-but-crummy entry guards, but so be it.) */
    preferred_min = 2;
  }

  if (smartlist_len(live_entry_guards) < preferred_min) {
    if (!entry_list_is_constrained(options)) {
      /* still no? try adding a new entry then */
      /* XXX if guard doesn't imply fast and stable, then we need
       * to tell add_an_entry_guard below what we want, or it might
       * be a long time til we get it. -RD */
      node = add_an_entry_guard(NULL, 0);
      if (node) {
        entry_guards_changed();
        /* XXX we start over here in case the new node we added shares
         * a family with our exit node. There's a chance that we'll just
         * load up on entry guards here, if the network we're using is
         * one big family. Perhaps we should teach add_an_entry_guard()
         * to understand nodes-to-avoid-if-possible? -RD */
        goto retry;
      }
    }
    if (!node && need_uptime) {
      need_uptime = 0; /* try without that requirement */
      goto retry;
    }
    if (!node && need_capacity) {
      /* still no? last attempt, try without requiring capacity */
      need_capacity = 0;
      goto retry;
    }
<<<<<<< HEAD
    if (!node && entry_list_is_constrained(options) && consider_exit_family) {
      /* still no? if we're using bridges or have strictentrynodes
       * set, and our chosen exit is in the same family as all our
       * bridges/entry guards, then be flexible about families. */
=======
#if 0
    /* Removing this retry logic: if we only allow one exit, and it is in the
       same family as all our entries, then we are just plain not going to win
       here. */
    if (!r && entry_list_is_constrained(options) && consider_exit_family) {
      /* still no? if we're using bridges,
       * and our chosen exit is in the same family as all our
       * bridges, then be flexible about families. */
>>>>>>> 99621bc5
      consider_exit_family = 0;
      goto retry;
    }
#endif
    /* live_entry_guards may be empty below. Oh well, we tried. */
  }

 choose_and_finish:
  if (entry_list_is_constrained(options)) {
    /* We need to weight by bandwidth, because our bridges or entryguards
     * were not already selected proportional to their bandwidth. */
    node = node_sl_choose_by_bandwidth(live_entry_guards, WEIGHT_FOR_GUARD);
  } else {
    /* We choose uniformly at random here, because choose_good_entry_server()
     * already weights its choices by bandwidth, so we don't want to
     * *double*-weight our guard selection. */
    node = smartlist_choose(live_entry_guards);
  }
  smartlist_free(live_entry_guards);
  smartlist_free(exit_family);
  return node;
}

/** Parse <b>state</b> and learn about the entry guards it describes.
 * If <b>set</b> is true, and there are no errors, replace the global
 * entry_list with what we find.
 * On success, return 0. On failure, alloc into *<b>msg</b> a string
 * describing the error, and return -1.
 */
int
entry_guards_parse_state(or_state_t *state, int set, char **msg)
{
  entry_guard_t *node = NULL;
  smartlist_t *new_entry_guards = smartlist_create();
  config_line_t *line;
  time_t now = time(NULL);
  const char *state_version = state->TorVersion;
  digestmap_t *added_by = digestmap_new();

  *msg = NULL;
  for (line = state->EntryGuards; line; line = line->next) {
    if (!strcasecmp(line->key, "EntryGuard")) {
      smartlist_t *args = smartlist_create();
      node = tor_malloc_zero(sizeof(entry_guard_t));
      /* all entry guards on disk have been contacted */
      node->made_contact = 1;
      smartlist_add(new_entry_guards, node);
      smartlist_split_string(args, line->value, " ",
                             SPLIT_SKIP_SPACE|SPLIT_IGNORE_BLANK, 0);
      if (smartlist_len(args)<2) {
        *msg = tor_strdup("Unable to parse entry nodes: "
                          "Too few arguments to EntryGuard");
      } else if (!is_legal_nickname(smartlist_get(args,0))) {
        *msg = tor_strdup("Unable to parse entry nodes: "
                          "Bad nickname for EntryGuard");
      } else {
        strlcpy(node->nickname, smartlist_get(args,0), MAX_NICKNAME_LEN+1);
        if (base16_decode(node->identity, DIGEST_LEN, smartlist_get(args,1),
                          strlen(smartlist_get(args,1)))<0) {
          *msg = tor_strdup("Unable to parse entry nodes: "
                            "Bad hex digest for EntryGuard");
        }
      }
      SMARTLIST_FOREACH(args, char*, cp, tor_free(cp));
      smartlist_free(args);
      if (*msg)
        break;
    } else if (!strcasecmp(line->key, "EntryGuardDownSince") ||
               !strcasecmp(line->key, "EntryGuardUnlistedSince")) {
      time_t when;
      time_t last_try = 0;
      if (!node) {
        *msg = tor_strdup("Unable to parse entry nodes: "
               "EntryGuardDownSince/UnlistedSince without EntryGuard");
        break;
      }
      if (parse_iso_time(line->value, &when)<0) {
        *msg = tor_strdup("Unable to parse entry nodes: "
                          "Bad time in EntryGuardDownSince/UnlistedSince");
        break;
      }
      if (when > now) {
        /* It's a bad idea to believe info in the future: you can wind
         * up with timeouts that aren't allowed to happen for years. */
        continue;
      }
      if (strlen(line->value) >= ISO_TIME_LEN+ISO_TIME_LEN+1) {
        /* ignore failure */
        (void) parse_iso_time(line->value+ISO_TIME_LEN+1, &last_try);
      }
      if (!strcasecmp(line->key, "EntryGuardDownSince")) {
        node->unreachable_since = when;
        node->last_attempted = last_try;
      } else {
        node->bad_since = when;
      }
    } else if (!strcasecmp(line->key, "EntryGuardAddedBy")) {
      char d[DIGEST_LEN];
      /* format is digest version date */
      if (strlen(line->value) < HEX_DIGEST_LEN+1+1+1+ISO_TIME_LEN) {
        log_warn(LD_BUG, "EntryGuardAddedBy line is not long enough.");
        continue;
      }
      if (base16_decode(d, sizeof(d), line->value, HEX_DIGEST_LEN)<0 ||
          line->value[HEX_DIGEST_LEN] != ' ') {
        log_warn(LD_BUG, "EntryGuardAddedBy line %s does not begin with "
                 "hex digest", escaped(line->value));
        continue;
      }
      digestmap_set(added_by, d, tor_strdup(line->value+HEX_DIGEST_LEN+1));
    } else {
      log_warn(LD_BUG, "Unexpected key %s", line->key);
    }
  }

  SMARTLIST_FOREACH(new_entry_guards, entry_guard_t *, e,
   {
     char *sp;
     char *val = digestmap_get(added_by, e->identity);
     if (val && (sp = strchr(val, ' '))) {
       time_t when;
       *sp++ = '\0';
       if (parse_iso_time(sp, &when)<0) {
         log_warn(LD_BUG, "Can't read time %s in EntryGuardAddedBy", sp);
       } else {
         e->chosen_by_version = tor_strdup(val);
         e->chosen_on_date = when;
       }
     } else {
       if (state_version) {
         e->chosen_by_version = tor_strdup(state_version);
         e->chosen_on_date = time(NULL) - crypto_rand_int(3600*24*30);
       }
     }
   });

  if (*msg || !set) {
    SMARTLIST_FOREACH(new_entry_guards, entry_guard_t *, e,
                      entry_guard_free(e));
    smartlist_free(new_entry_guards);
  } else { /* !err && set */
    if (entry_guards) {
      SMARTLIST_FOREACH(entry_guards, entry_guard_t *, e,
                        entry_guard_free(e));
      smartlist_free(entry_guards);
    }
    entry_guards = new_entry_guards;
    entry_guards_dirty = 0;
    /* XXX023 hand new_entry_guards to this func, and move it up a
     * few lines, so we don't have to re-dirty it */
    if (remove_obsolete_entry_guards(now))
      entry_guards_dirty = 1;
  }
  digestmap_free(added_by, _tor_free);
  return *msg ? -1 : 0;
}

/** Our list of entry guards has changed, or some element of one
 * of our entry guards has changed. Write the changes to disk within
 * the next few minutes.
 */
static void
entry_guards_changed(void)
{
  time_t when;
  entry_guards_dirty = 1;

  /* or_state_save() will call entry_guards_update_state(). */
  when = get_options()->AvoidDiskWrites ? time(NULL) + 3600 : time(NULL)+600;
  or_state_mark_dirty(get_or_state(), when);
}

/** If the entry guard info has not changed, do nothing and return.
 * Otherwise, free the EntryGuards piece of <b>state</b> and create
 * a new one out of the global entry_guards list, and then mark
 * <b>state</b> dirty so it will get saved to disk.
 */
void
entry_guards_update_state(or_state_t *state)
{
  config_line_t **next, *line;
  if (! entry_guards_dirty)
    return;

  config_free_lines(state->EntryGuards);
  next = &state->EntryGuards;
  *next = NULL;
  if (!entry_guards)
    entry_guards = smartlist_create();
  SMARTLIST_FOREACH(entry_guards, entry_guard_t *, e,
    {
      char dbuf[HEX_DIGEST_LEN+1];
      if (!e->made_contact)
        continue; /* don't write this one to disk */
      *next = line = tor_malloc_zero(sizeof(config_line_t));
      line->key = tor_strdup("EntryGuard");
      line->value = tor_malloc(HEX_DIGEST_LEN+MAX_NICKNAME_LEN+2);
      base16_encode(dbuf, sizeof(dbuf), e->identity, DIGEST_LEN);
      tor_snprintf(line->value,HEX_DIGEST_LEN+MAX_NICKNAME_LEN+2,
                   "%s %s", e->nickname, dbuf);
      next = &(line->next);
      if (e->unreachable_since) {
        *next = line = tor_malloc_zero(sizeof(config_line_t));
        line->key = tor_strdup("EntryGuardDownSince");
        line->value = tor_malloc(ISO_TIME_LEN+1+ISO_TIME_LEN+1);
        format_iso_time(line->value, e->unreachable_since);
        if (e->last_attempted) {
          line->value[ISO_TIME_LEN] = ' ';
          format_iso_time(line->value+ISO_TIME_LEN+1, e->last_attempted);
        }
        next = &(line->next);
      }
      if (e->bad_since) {
        *next = line = tor_malloc_zero(sizeof(config_line_t));
        line->key = tor_strdup("EntryGuardUnlistedSince");
        line->value = tor_malloc(ISO_TIME_LEN+1);
        format_iso_time(line->value, e->bad_since);
        next = &(line->next);
      }
      if (e->chosen_on_date && e->chosen_by_version &&
          !strchr(e->chosen_by_version, ' ')) {
        char d[HEX_DIGEST_LEN+1];
        char t[ISO_TIME_LEN+1];
        size_t val_len;
        *next = line = tor_malloc_zero(sizeof(config_line_t));
        line->key = tor_strdup("EntryGuardAddedBy");
        val_len = (HEX_DIGEST_LEN+1+strlen(e->chosen_by_version)
                   +1+ISO_TIME_LEN+1);
        line->value = tor_malloc(val_len);
        base16_encode(d, sizeof(d), e->identity, DIGEST_LEN);
        format_iso_time(t, e->chosen_on_date);
        tor_snprintf(line->value, val_len, "%s %s %s",
                     d, e->chosen_by_version, t);
        next = &(line->next);
      }
    });
  if (!get_options()->AvoidDiskWrites)
    or_state_mark_dirty(get_or_state(), 0);
  entry_guards_dirty = 0;
}

/** If <b>question</b> is the string "entry-guards", then dump
 * to *<b>answer</b> a newly allocated string describing all of
 * the nodes in the global entry_guards list. See control-spec.txt
 * for details.
 * For backward compatibility, we also handle the string "helper-nodes".
 * */
int
getinfo_helper_entry_guards(control_connection_t *conn,
                            const char *question, char **answer,
                            const char **errmsg)
{
  (void) conn;
  (void) errmsg;

  if (!strcmp(question,"entry-guards") ||
      !strcmp(question,"helper-nodes")) {
    smartlist_t *sl = smartlist_create();
    char tbuf[ISO_TIME_LEN+1];
    char nbuf[MAX_VERBOSE_NICKNAME_LEN+1];
    if (!entry_guards)
      entry_guards = smartlist_create();
    SMARTLIST_FOREACH_BEGIN(entry_guards, entry_guard_t *, e) {
        size_t len = MAX_VERBOSE_NICKNAME_LEN+ISO_TIME_LEN+32;
        char *c = tor_malloc(len);
        const char *status = NULL;
        time_t when = 0;
        const node_t *node;

        if (!e->made_contact) {
          status = "never-connected";
        } else if (e->bad_since) {
          when = e->bad_since;
          status = "unusable";
        } else {
          status = "up";
        }

        node = node_get_by_id(e->identity);
        if (node) {
          node_get_verbose_nickname(node, nbuf);
        } else {
          nbuf[0] = '$';
          base16_encode(nbuf+1, sizeof(nbuf)-1, e->identity, DIGEST_LEN);
          /* e->nickname field is not very reliable if we don't know about
           * this router any longer; don't include it. */
        }

        if (when) {
          format_iso_time(tbuf, when);
          tor_snprintf(c, len, "%s %s %s\n", nbuf, status, tbuf);
        } else {
          tor_snprintf(c, len, "%s %s\n", nbuf, status);
        }
        smartlist_add(sl, c);
    } SMARTLIST_FOREACH_END(e);
    *answer = smartlist_join_strings(sl, "", 0, NULL);
    SMARTLIST_FOREACH(sl, char *, c, tor_free(c));
    smartlist_free(sl);
  }
  return 0;
}

/** Information about a configured bridge. Currently this just matches the
 * ones in the torrc file, but one day we may be able to learn about new
 * bridges on our own, and remember them in the state file. */
typedef struct {
  /** Address of the bridge. */
  tor_addr_t addr;
  /** TLS port for the bridge. */
  uint16_t port;
  /** Expected identity digest, or all zero bytes if we don't know what the
   * digest should be. */
  char identity[DIGEST_LEN];
  /** When should we next try to fetch a descriptor for this bridge? */
  download_status_t fetch_status;
} bridge_info_t;

/** A list of configured bridges. Whenever we actually get a descriptor
 * for one, we add it as an entry guard. */
static smartlist_t *bridge_list = NULL;

/** Initialize the bridge list to empty, creating it if needed. */
void
clear_bridge_list(void)
{
  if (!bridge_list)
    bridge_list = smartlist_create();
  SMARTLIST_FOREACH(bridge_list, bridge_info_t *, b, tor_free(b));
  smartlist_clear(bridge_list);
}

/** Return a bridge pointer if <b>ri</b> is one of our known bridges
 * (either by comparing keys if possible, else by comparing addr/port).
 * Else return NULL. */
static bridge_info_t *
get_configured_bridge_by_addr_port_digest(tor_addr_t *addr, uint16_t port,
                                          const char *digest)
{
  if (!bridge_list)
    return NULL;
  SMARTLIST_FOREACH_BEGIN(bridge_list, bridge_info_t *, bridge)
    {
      if (tor_digest_is_zero(bridge->identity) &&
          !tor_addr_compare(&bridge->addr, addr, CMP_EXACT) &&
          bridge->port == port)
        return bridge;
      if (!memcmp(bridge->identity, digest, DIGEST_LEN))
        return bridge;
    }
  SMARTLIST_FOREACH_END(bridge);
  return NULL;
}

/** Wrapper around get_configured_bridge_by_addr_port_digest() to look
 * it up via router descriptor <b>ri</b>. */
static bridge_info_t *
get_configured_bridge_by_routerinfo(const routerinfo_t *ri)
{
  tor_addr_t addr;
  tor_addr_from_ipv4h(&addr, ri->addr);
  return get_configured_bridge_by_addr_port_digest(&addr,
                              ri->or_port, ri->cache_info.identity_digest);
}

/** Return 1 if <b>ri</b> is one of our known bridges, else 0. */
int
routerinfo_is_a_configured_bridge(const routerinfo_t *ri)
{
  return get_configured_bridge_by_routerinfo(ri) ? 1 : 0;
}

/** We made a connection to a router at <b>addr</b>:<b>port</b>
 * without knowing its digest. Its digest turned out to be <b>digest</b>.
 * If it was a bridge, and we still don't know its digest, record it.
 */
void
learned_router_identity(tor_addr_t *addr, uint16_t port, const char *digest)
{
  bridge_info_t *bridge =
    get_configured_bridge_by_addr_port_digest(addr, port, digest);
  if (bridge && tor_digest_is_zero(bridge->identity)) {
    memcpy(bridge->identity, digest, DIGEST_LEN);
    log_notice(LD_DIR, "Learned fingerprint %s for bridge %s:%d",
               hex_str(digest, DIGEST_LEN), fmt_addr(addr), port);
  }
}

/** Remember a new bridge at <b>addr</b>:<b>port</b>. If <b>digest</b>
 * is set, it tells us the identity key too. */
void
bridge_add_from_config(const tor_addr_t *addr, uint16_t port, char *digest)
{
  bridge_info_t *b = tor_malloc_zero(sizeof(bridge_info_t));
  tor_addr_copy(&b->addr, addr);
  b->port = port;
  if (digest)
    memcpy(b->identity, digest, DIGEST_LEN);
  b->fetch_status.schedule = DL_SCHED_BRIDGE;
  if (!bridge_list)
    bridge_list = smartlist_create();
  smartlist_add(bridge_list, b);
}

/** Return true iff <b>routerset</b> contains the bridge <b>bridge</b>. */
static int
routerset_contains_bridge(const routerset_t *routerset,
                          const bridge_info_t *bridge)
{
  int result;
  extend_info_t *extinfo;
  tor_assert(bridge);
  if (!routerset)
    return 0;

  extinfo = extend_info_alloc(
         NULL, bridge->identity, NULL, &bridge->addr, bridge->port);
  result = routerset_contains_extendinfo(routerset, extinfo);
  extend_info_free(extinfo);
  return result;
}

/** If <b>digest</b> is one of our known bridges, return it. */
static bridge_info_t *
find_bridge_by_digest(const char *digest)
{
  SMARTLIST_FOREACH(bridge_list, bridge_info_t *, bridge,
    {
      if (!memcmp(bridge->identity, digest, DIGEST_LEN))
        return bridge;
    });
  return NULL;
}

/** We need to ask <b>bridge</b> for its server descriptor. <b>address</b>
 * is a helpful string describing this bridge. */
static void
launch_direct_bridge_descriptor_fetch(bridge_info_t *bridge)
{
  char *address;
  or_options_t *options = get_options();

  if (connection_get_by_type_addr_port_purpose(
      CONN_TYPE_DIR, &bridge->addr, bridge->port,
      DIR_PURPOSE_FETCH_SERVERDESC))
    return; /* it's already on the way */

  address = tor_dup_addr(&bridge->addr);
  if (routerset_contains_bridge(options->ExcludeNodes, bridge)) {
    download_status_mark_impossible(&bridge->fetch_status);
    log_warn(LD_APP, "Not using bridge at %s: it is in ExcludeNodes.",
             safe_str_client(fmt_addr(&bridge->addr)));
    return;
  }

  directory_initiate_command(address, &bridge->addr,
                             bridge->port, 0,
                             0, /* does not matter */
                             1, bridge->identity,
                             DIR_PURPOSE_FETCH_SERVERDESC,
                             ROUTER_PURPOSE_BRIDGE,
                             0, "authority.z", NULL, 0, 0);
  tor_free(address);
}

/** Fetching the bridge descriptor from the bridge authority returned a
 * "not found". Fall back to trying a direct fetch. */
void
retry_bridge_descriptor_fetch_directly(const char *digest)
{
  bridge_info_t *bridge = find_bridge_by_digest(digest);
  if (!bridge)
    return; /* not found? oh well. */

  launch_direct_bridge_descriptor_fetch(bridge);
}

/** For each bridge in our list for which we don't currently have a
 * descriptor, fetch a new copy of its descriptor -- either directly
 * from the bridge or via a bridge authority. */
void
fetch_bridge_descriptors(or_options_t *options, time_t now)
{
  int num_bridge_auths = get_n_authorities(BRIDGE_AUTHORITY);
  int ask_bridge_directly;
  int can_use_bridge_authority;

  if (!bridge_list)
    return;

  SMARTLIST_FOREACH_BEGIN(bridge_list, bridge_info_t *, bridge)
    {
      if (!download_status_is_ready(&bridge->fetch_status, now,
                                    IMPOSSIBLE_TO_DOWNLOAD))
        continue; /* don't bother, no need to retry yet */
      if (routerset_contains_bridge(options->ExcludeNodes, bridge)) {
        download_status_mark_impossible(&bridge->fetch_status);
        log_warn(LD_APP, "Not using bridge at %s: it is in ExcludeNodes.",
                 safe_str_client(fmt_addr(&bridge->addr)));
        continue;
      }

      /* schedule another fetch as if this one will fail, in case it does */
      download_status_failed(&bridge->fetch_status, 0);

      can_use_bridge_authority = !tor_digest_is_zero(bridge->identity) &&
                                 num_bridge_auths;
      ask_bridge_directly = !can_use_bridge_authority ||
                            !options->UpdateBridgesFromAuthority;
      log_debug(LD_DIR, "ask_bridge_directly=%d (%d, %d, %d)",
                ask_bridge_directly, tor_digest_is_zero(bridge->identity),
                !options->UpdateBridgesFromAuthority, !num_bridge_auths);

      if (ask_bridge_directly &&
          !fascist_firewall_allows_address_or(&bridge->addr, bridge->port)) {
        log_notice(LD_DIR, "Bridge at '%s:%d' isn't reachable by our "
                   "firewall policy. %s.", fmt_addr(&bridge->addr),
                   bridge->port,
                   can_use_bridge_authority ?
                     "Asking bridge authority instead" : "Skipping");
        if (can_use_bridge_authority)
          ask_bridge_directly = 0;
        else
          continue;
      }

      if (ask_bridge_directly) {
        /* we need to ask the bridge itself for its descriptor. */
        launch_direct_bridge_descriptor_fetch(bridge);
      } else {
        /* We have a digest and we want to ask an authority. We could
         * combine all the requests into one, but that may give more
         * hints to the bridge authority than we want to give. */
        char resource[10 + HEX_DIGEST_LEN];
        memcpy(resource, "fp/", 3);
        base16_encode(resource+3, HEX_DIGEST_LEN+1,
                      bridge->identity, DIGEST_LEN);
        memcpy(resource+3+HEX_DIGEST_LEN, ".z", 3);
        log_info(LD_DIR, "Fetching bridge info '%s' from bridge authority.",
                 resource);
        directory_get_from_dirserver(DIR_PURPOSE_FETCH_SERVERDESC,
                ROUTER_PURPOSE_BRIDGE, resource, 0);
      }
    }
  SMARTLIST_FOREACH_END(bridge);
}

/** If our <b>bridge</b> is configured to be a different address than
 * the bridge gives in <b>node</b>, rewrite the routerinfo
 * we received to use the address we meant to use. Now we handle
 * multihomed bridges better.
 */
static void
rewrite_node_address_for_bridge(const bridge_info_t *bridge, node_t *node)
{
  /* XXXX move this function. */
  /* XXXX overridden addresses should really live in the node_t, so that the
   *   routerinfo_t and the microdesc_t can be immutable.  But we can only
   *   do that safely if we know that no function that connects to an OR
   *   does so through an address from any source other than node_get_addr().
   */
  tor_addr_t addr;

  if (node->ri) {
    routerinfo_t *ri = node->ri;
    tor_addr_from_ipv4h(&addr, ri->addr);

    if (!tor_addr_compare(&bridge->addr, &addr, CMP_EXACT) &&
        bridge->port == ri->or_port) {
      /* they match, so no need to do anything */
    } else {
      ri->addr = tor_addr_to_ipv4h(&bridge->addr);
      tor_free(ri->address);
      ri->address = tor_dup_ip(ri->addr);
      ri->or_port = bridge->port;
      log_info(LD_DIR,
               "Adjusted bridge routerinfo for '%s' to match configured "
               "address %s:%d.",
               ri->nickname, ri->address, ri->or_port);
    }
  }
  if (node->rs) {
    routerstatus_t *rs = node->rs;
    tor_addr_from_ipv4h(&addr, rs->addr);

    if (!tor_addr_compare(&bridge->addr, &addr, CMP_EXACT) &&
        bridge->port == rs->or_port) {
      /* they match, so no need to do anything */
    } else {
      rs->addr = tor_addr_to_ipv4h(&bridge->addr);
      rs->or_port = bridge->port;
      log_info(LD_DIR,
               "Adjusted bridge routerstatus for '%s' to match "
               "configured address %s:%d.",
               rs->nickname, fmt_addr(&bridge->addr), rs->or_port);
    }
  }
}

/** We just learned a descriptor for a bridge. See if that
 * digest is in our entry guard list, and add it if not. */
void
learned_bridge_descriptor(routerinfo_t *ri, int from_cache)
{
  tor_assert(ri);
  tor_assert(ri->purpose == ROUTER_PURPOSE_BRIDGE);
  if (get_options()->UseBridges) {
    int first = !any_bridge_descriptors_known();
    bridge_info_t *bridge = get_configured_bridge_by_routerinfo(ri);
    time_t now = time(NULL);
    router_set_status(ri->cache_info.identity_digest, 1);

    if (bridge) { /* if we actually want to use this one */
      node_t *node;
      /* it's here; schedule its re-fetch for a long time from now. */
      if (!from_cache)
        download_status_reset(&bridge->fetch_status);

      node = node_get_mutable_by_id(ri->cache_info.identity_digest);
      tor_assert(node);
      rewrite_node_address_for_bridge(bridge, node);
      add_an_entry_guard(node, 1);

      log_notice(LD_DIR, "new bridge descriptor '%s' (%s)", ri->nickname,
                 from_cache ? "cached" : "fresh");
      /* set entry->made_contact so if it goes down we don't drop it from
       * our entry node list */
      entry_guard_register_connect_status(ri->cache_info.identity_digest,
                                          1, 0, now);
      if (first)
        routerlist_retry_directory_downloads(now);
    }
  }
}

/** Return 1 if any of our entry guards have descriptors that
 * are marked with purpose 'bridge' and are running. Else return 0.
 *
 * We use this function to decide if we're ready to start building
 * circuits through our bridges, or if we need to wait until the
 * directory "server/authority" requests finish. */
int
any_bridge_descriptors_known(void)
{
  tor_assert(get_options()->UseBridges);
  return choose_random_entry(NULL)!=NULL ? 1 : 0;
}

/** Return 1 if there are any directory conns fetching bridge descriptors
 * that aren't marked for close. We use this to guess if we should tell
 * the controller that we have a problem. */
int
any_pending_bridge_descriptor_fetches(void)
{
  smartlist_t *conns = get_connection_array();
  SMARTLIST_FOREACH(conns, connection_t *, conn,
  {
    if (conn->type == CONN_TYPE_DIR &&
        conn->purpose == DIR_PURPOSE_FETCH_SERVERDESC &&
        TO_DIR_CONN(conn)->router_purpose == ROUTER_PURPOSE_BRIDGE &&
        !conn->marked_for_close &&
        conn->linked &&
        conn->linked_conn && !conn->linked_conn->marked_for_close) {
      log_debug(LD_DIR, "found one: %s", conn->address);
      return 1;
    }
  });
  return 0;
}

/** Return 1 if we have at least one descriptor for an entry guard
 * (bridge or member of EntryNodes) and all descriptors we know are
 * down. Else return 0. If <b>act</b> is 1, then mark the down guards
 * up; else just observe and report. */
static int
entries_retry_helper(or_options_t *options, int act)
{
  const node_t *node;
  int any_known = 0;
  int any_running = 0;
  int need_bridges = options->UseBridges != 0;
  if (!entry_guards)
    entry_guards = smartlist_create();
  SMARTLIST_FOREACH_BEGIN(entry_guards, entry_guard_t *, e) {
      node = node_get_by_id(e->identity);
      if (node && node_has_descriptor(node) &&
          node_is_bridge(node) == need_bridges) {
        any_known = 1;
        if (node->is_running)
          any_running = 1; /* some entry is both known and running */
        else if (act) {
          /* Mark all current connections to this OR as unhealthy, since
           * otherwise there could be one that started 30 seconds
           * ago, and in 30 seconds it will time out, causing us to mark
           * the node down and undermine the retry attempt. We mark even
           * the established conns, since if the network just came back
           * we'll want to attach circuits to fresh conns. */
          connection_or_set_bad_connections(node->identity, 1);

          /* mark this entry node for retry */
          router_set_status(node->identity, 1);
          e->can_retry = 1;
          e->bad_since = 0;
        }
      }
  } SMARTLIST_FOREACH_END(e);
  log_debug(LD_DIR, "%d: any_known %d, any_running %d",
            act, any_known, any_running);
  return any_known && !any_running;
}

/** Do we know any descriptors for our bridges / entrynodes, and are
 * all the ones we have descriptors for down? */
int
entries_known_but_down(or_options_t *options)
{
  tor_assert(entry_list_is_constrained(options));
  return entries_retry_helper(options, 0);
}

/** Mark all down known bridges / entrynodes up. */
void
entries_retry_all(or_options_t *options)
{
  tor_assert(entry_list_is_constrained(options));
  entries_retry_helper(options, 1);
}

/** Release all storage held by the list of entry guards and related
 * memory structs. */
void
entry_guards_free_all(void)
{
  if (entry_guards) {
    SMARTLIST_FOREACH(entry_guards, entry_guard_t *, e,
                      entry_guard_free(e));
    smartlist_free(entry_guards);
    entry_guards = NULL;
  }
  clear_bridge_list();
  smartlist_free(bridge_list);
  bridge_list = NULL;
}
<|MERGE_RESOLUTION|>--- conflicted
+++ resolved
@@ -2674,29 +2674,18 @@
       n_supported[i] = -1;
       continue; /* skip routers that are known to be down or bad exits */
     }
-<<<<<<< HEAD
-    if (node_is_unreliable(node, need_uptime, need_capacity, 0) &&
-        (!options->ExitNodes ||
-         !routerset_contains_node(options->ExitNodes, node))) {
-      /* FFFF Someday, differentiate between a routerset that names
-       * routers, and a routerset that names countries, and only do this
-       * check if they've asked for specific exit relays. Or if the country
-       * they ask for is rare. Or something. */
-=======
-
     if (options->_ExcludeExitNodesUnion &&
-        routerset_contains_router(options->_ExcludeExitNodesUnion, router)) {
+        routerset_contains_node(options->_ExcludeExitNodesUnion, node)) {
       n_supported[i] = -1;
       continue; /* user asked us not to use it, no matter what */
     }
     if (options->ExitNodes &&
-        !routerset_contains_router(options->ExitNodes, router)) {
->>>>>>> 99621bc5
+        !routerset_contains_node(options->ExitNodes, node)) {
       n_supported[i] = -1;
       continue; /* not one of our chosen exit nodes */
     }
 
-    if (router_is_unreliable(router, need_uptime, need_capacity, 0)) {
+    if (node_is_unreliable(node, need_uptime, need_capacity, 0)) {
       n_supported[i] = -1;
       continue; /* skip routers that are not suitable.  Don't worry if
                  * this makes us reject all the possible routers: if so,
@@ -2726,11 +2715,7 @@
     SMARTLIST_FOREACH_BEGIN(connections, connection_t *, conn) {
       if (!ap_stream_wants_exit_attention(conn))
         continue; /* Skip everything but APs in CIRCUIT_WAIT */
-<<<<<<< HEAD
-      if (connection_ap_can_use_exit(TO_EDGE_CONN(conn), node, 1)) {
-=======
-      if (connection_ap_can_use_exit(TO_EDGE_CONN(conn), router)) {
->>>>>>> 99621bc5
+      if (connection_ap_can_use_exit(TO_EDGE_CONN(conn), node)) {
         ++n_supported[i];
 //        log_fn(LOG_DEBUG,"%s is supported. n_supported[%d] now %d.",
 //               router->nickname, i, n_supported[i]);
@@ -2771,19 +2756,7 @@
         smartlist_add(supporting, (void*)node);
     });
 
-<<<<<<< HEAD
-    routersets_get_node_disjunction(use, supporting, options->ExitNodes,
-                               options->_ExcludeExitNodesUnion, 1);
-    if (smartlist_len(use) == 0 && options->ExitNodes &&
-        !options->StrictNodes) { /* give up on exitnodes and try again */
-      routersets_get_node_disjunction(use, supporting, NULL,
-                                 options->_ExcludeExitNodesUnion, 1);
-    }
-    node = node_sl_choose_by_bandwidth(use, WEIGHT_FOR_EXIT);
-    smartlist_free(use);
-=======
-    router = routerlist_sl_choose_by_bandwidth(supporting, WEIGHT_FOR_EXIT);
->>>>>>> 99621bc5
+    node = node_sl_choose_by_bandwidth(supporting, WEIGHT_FOR_EXIT);
     smartlist_free(supporting);
   } else {
     /* Either there are no pending connections, or no routers even seem to
@@ -2823,23 +2796,8 @@
         }
       } SMARTLIST_FOREACH_END(node);
 
-<<<<<<< HEAD
-      routersets_get_node_disjunction(use, supporting, options->ExitNodes,
-                                 options->_ExcludeExitNodesUnion, 1);
-      if (smartlist_len(use) == 0 && options->ExitNodes &&
-          !options->StrictNodes) { /* give up on exitnodes and try again */
-        routersets_get_node_disjunction(use, supporting, NULL,
-                                   options->_ExcludeExitNodesUnion, 1);
-      }
-      /* FFF sometimes the above results in null, when the requested
-       * exit node is considered down by the consensus. we should pick
-       * it anyway, since the user asked for it. */
-      node = node_sl_choose_by_bandwidth(use, WEIGHT_FOR_EXIT);
+      node = node_sl_choose_by_bandwidth(supporting, WEIGHT_FOR_EXIT);
       if (node)
-=======
-      router = routerlist_sl_choose_by_bandwidth(supporting, WEIGHT_FOR_EXIT);
-      if (router)
->>>>>>> 99621bc5
         break;
       smartlist_clear(supporting);
     }
@@ -4032,28 +3990,17 @@
 
   /* Split entry guards into those on the list and those not. */
 
-<<<<<<< HEAD
-  /* Now that we allow countries and IP ranges in EntryNodes, this is
-   * potentially an enormous list. It's not so bad though because we
-   * only call this function when a) we're making a new circuit, and b)
-   * we've called directory_info_has_arrived() or changed our EntryNodes
-   * since the last time we made a circuit. */
-  routerset_get_all_nodes(entry_nodes, options->EntryNodes, 0);
-  SMARTLIST_FOREACH(entry_nodes, const node_t *,node,
-                    smartlist_add(entry_fps, (void*)node->identity));
-
-=======
   /* XXXX023 Now that we allow countries and IP ranges in EntryNodes, this is
    *  potentially an enormous list. For now, we disable such values for
    *  EntryNodes in options_validate(); really, this wants a better solution.
    *  Perhaps we should do this calculation once whenever the list of routers
    *  changes or the entrynodes setting changes.
    */
-  routerset_get_all_routers(entry_routers, options->EntryNodes,
-                            options->ExcludeNodes, 0);
-  SMARTLIST_FOREACH(entry_routers, routerinfo_t *, ri,
-                    smartlist_add(entry_fps,ri->cache_info.identity_digest));
->>>>>>> 99621bc5
+  routerset_get_all_nodes(entry_nodes, options->EntryNodes,
+                          options->ExcludeNodes, 0);
+  SMARTLIST_FOREACH(entry_nodes, const node_t *,node,
+                    smartlist_add(entry_fps, (void*)node->identity));
+
   SMARTLIST_FOREACH(entry_guards, entry_guard_t *, e, {
     if (smartlist_digest_isin(entry_fps, e->identity))
       smartlist_add(old_entry_guards_on_list, e);
@@ -4161,12 +4108,8 @@
                    "No relays from EntryNodes available. Using others.");
         }
       }
-<<<<<<< HEAD
+#endif
       smartlist_add(live_entry_guards, (void*)node);
-=======
-#endif
-      smartlist_add(live_entry_guards, r);
->>>>>>> 99621bc5
       if (!entry->made_contact) {
         /* Always start with the first not-yet-contacted entry
          * guard. Otherwise we might add several new ones, pick
@@ -4216,21 +4159,14 @@
       need_capacity = 0;
       goto retry;
     }
-<<<<<<< HEAD
+#if 0
+    /* Removing this retry logic: if we only allow one exit, and it is in the
+       same family as all our entries, then we are just plain not going to win
+       here. */
     if (!node && entry_list_is_constrained(options) && consider_exit_family) {
       /* still no? if we're using bridges or have strictentrynodes
        * set, and our chosen exit is in the same family as all our
        * bridges/entry guards, then be flexible about families. */
-=======
-#if 0
-    /* Removing this retry logic: if we only allow one exit, and it is in the
-       same family as all our entries, then we are just plain not going to win
-       here. */
-    if (!r && entry_list_is_constrained(options) && consider_exit_family) {
-      /* still no? if we're using bridges,
-       * and our chosen exit is in the same family as all our
-       * bridges, then be flexible about families. */
->>>>>>> 99621bc5
       consider_exit_family = 0;
       goto retry;
     }
