--- conflicted
+++ resolved
@@ -97,7 +97,6 @@
   smartlist_t *nodes;
   /* Hash table to map from node ID digest to node. */
   HT_HEAD(nodelist_map, node_t) nodes_by_id;
-<<<<<<< HEAD
   /* Hash table to map from node Ed25519 ID to node.
    *
    * Whenever a node's routerinfo or microdescriptor is about to change,
@@ -106,11 +105,8 @@
    * you should add it to this map with node_add_to_ed25519_map().
    */
   HT_HEAD(nodelist_ed_map, node_t) nodes_by_ed_id;
-=======
-
   /* Set of addresses that belong to nodes we believe in. */
   address_set_t *node_addrs;
->>>>>>> 2bcd264a
 } nodelist_t;
 
 static inline unsigned int
@@ -494,7 +490,6 @@
     dirserv_set_node_flags_from_authoritative_status(node, status);
   }
 
-<<<<<<< HEAD
   /* Setting the HSDir index requires the ed25519 identity key which can
    * only be found either in the ri or md. This is why this is called here.
    * Only nodes supporting HSDir=2 protocol version needs this index. */
@@ -502,9 +497,8 @@
     node_set_hsdir_index(node,
                          networkstatus_get_latest_consensus());
   }
-=======
+
   node_add_to_address_set(node);
->>>>>>> 2bcd264a
 
   return node;
 }
@@ -547,11 +541,8 @@
     node_add_to_ed25519_map(node);
   }
 
-<<<<<<< HEAD
-=======
   node_add_to_address_set(node);
 
->>>>>>> 2bcd264a
   return node;
 }
 
