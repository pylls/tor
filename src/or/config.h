--- conflicted
+++ resolved
@@ -64,18 +64,15 @@
 int did_last_state_file_write_fail(void);
 int or_state_save(time_t now);
 
-<<<<<<< HEAD
 const smartlist_t *get_configured_client_ports(void);
 
 int options_need_geoip_info(const or_options_t *options,
                             const char **reason_out);
-=======
+
 void save_transport_to_state(const char *transport_name,
                              const tor_addr_t *addr, uint16_t port);
 const char *get_bindaddr_for_transport(const char *transport);
 
-int options_need_geoip_info(or_options_t *options, const char **reason_out);
->>>>>>> 1174bb95
 int getinfo_helper_config(control_connection_t *conn,
                           const char *question, char **answer,
                           const char **errmsg);
