--- conflicted
+++ resolved
@@ -4628,7 +4628,6 @@
    * use the default. */
   int MaxConsensusAgeForDiffs;
 
-<<<<<<< HEAD
   /** Bool (default: 0). Tells Tor to never try to exec another program.
    */
   int NoExec;
@@ -4647,7 +4646,7 @@
   smartlist_t *Schedulers;
   /* An ordered list of scheduler_types mapped from Schedulers. */
   smartlist_t *SchedulerTypes_;
-=======
+
   /** Autobool: Is the circuit creation DoS mitigation subsystem enabled? */
   int DoSCircuitCreationEnabled;
   /** Minimum concurrent connection needed from one single address before any
@@ -4676,7 +4675,6 @@
 
   /** Autobool: Do we refuse single hop client rendezvous? */
   int DoSRefuseSingleHopClientRendezvous;
->>>>>>> 2bcd264a
 } or_options_t;
 
 #define LOG_PROTOCOL_WARN (get_protocol_warning_severity_level())
