--- conflicted
+++ resolved
@@ -4580,7 +4580,6 @@
   /** If 1, we skip all OOS checks. */
   int DisableOOSCheck;
 
-<<<<<<< HEAD
   /** Autobool: Should we include Ed25519 identities in extend2 cells?
    * If -1, we should do whatever the consensus parameter says. */
   int ExtendByEd25519ID;
@@ -4589,7 +4588,7 @@
    * do we enforce Ed25519 identity match? */
   /* NOTE: remove this option someday. */
   int AuthDirTestEd25519LinkKeys;
-=======
+
   /** If 1, we use the old (pre-prop271) guard selection algorithm.
    *
    * XXXX prop271 This option is only here as a stopgap while we're
@@ -4597,7 +4596,6 @@
    * we should remove it entirely.
    */
   int UseDeprecatedGuardAlgorithm;
->>>>>>> 20292ec4
 } or_options_t;
 
 /** Persistent state for an onion router, as saved to disk. */
