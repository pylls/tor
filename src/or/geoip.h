--- conflicted
+++ resolved
@@ -57,14 +57,11 @@
                             const tor_addr_t *addr, const char *transport_name,
                             time_t now);
 void geoip_remove_old_clients(time_t cutoff);
-<<<<<<< HEAD
 clientmap_entry_t *geoip_lookup_client(const tor_addr_t *addr,
                                        const char *transport_name,
                                        geoip_client_action_t action);
-=======
 size_t geoip_client_cache_total_allocation(void);
 size_t geoip_client_cache_handle_oom(time_t now, size_t min_remove_bytes);
->>>>>>> e758d659
 
 void geoip_note_ns_response(geoip_ns_response_t response);
 char *geoip_get_transport_history(void);
