--- conflicted
+++ resolved
@@ -5143,7 +5143,6 @@
           no = 1;
           elt += 2;
         }
-<<<<<<< HEAD
 
         if (takes_hostnames) {
           if (!strcasecmp(elt, "IPv4Traffic")) {
@@ -5177,10 +5176,9 @@
           continue;
         } else if (!strcasecmp(elt, "PreferIPv6Automap")) {
           prefer_ipv6_automap = ! no;
-=======
-        if (!strcasecmp(elt, "PreferSOCKSNoAuth")) {
+          continue;
+        } else if (!strcasecmp(elt, "PreferSOCKSNoAuth")) {
           prefer_no_auth = ! no;
->>>>>>> fa3c2377
           continue;
         }
 
@@ -5231,7 +5229,6 @@
       cfg->no_advertise = no_advertise;
       cfg->no_listen = no_listen;
       cfg->all_addrs = all_addrs;
-<<<<<<< HEAD
       cfg->bind_ipv4_only = bind_ipv4_only;
       cfg->bind_ipv6_only = bind_ipv6_only;
       cfg->ipv4_traffic = ipv4_traffic;
@@ -5242,13 +5239,9 @@
       cfg->use_cached_ipv4_answers = use_cached_ipv4;
       cfg->use_cached_ipv6_answers = use_cached_ipv6;
       cfg->prefer_ipv6_virtaddr = prefer_ipv6_automap;
-=======
-      cfg->ipv4_only = ipv4_only;
-      cfg->ipv6_only = ipv6_only;
       cfg->socks_prefer_no_auth = prefer_no_auth;
       if (! (isolation & ISO_SOCKSAUTH))
         cfg->socks_prefer_no_auth = 1;
->>>>>>> fa3c2377
 
       smartlist_add(out, cfg);
     }
